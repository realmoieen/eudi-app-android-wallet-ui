--- conflicted
+++ resolved
@@ -63,19 +63,7 @@
 
     override fun handleEvents(event: Event) {
         when (event) {
-<<<<<<< HEAD
-            is Event.OnClick -> {
-                testWelcomeScreen()
-                //testBiometricScreen()
-            }
-        }
-    }
-
-    private fun testWelcomeScreen() {
-        setEffect {
-            Effect.Navigation.SwitchScreen(LoginScreens.Welcome.screenRoute)
-=======
-            is Event.OnClick -> testBiometricScreen()
+            is Event.OnClick -> testWelcomeScreen()
             is Event.OnlineAuthenticationClicked -> testReusableLoadingScreen()
         }
     }
@@ -85,7 +73,12 @@
             Effect.Navigation.SwitchScreen(
                 screen = AuthenticationScreens.Request.screenRoute
             )
->>>>>>> 9d373006
+        }
+    }
+
+    private fun testWelcomeScreen() {
+        setEffect {
+            Effect.Navigation.SwitchScreen(LoginScreens.Welcome.screenRoute)
         }
     }
 
