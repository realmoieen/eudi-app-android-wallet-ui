/*
 * Copyright (c) 2023 European Commission
 *
 * Licensed under the EUPL, Version 1.2 or - as soon they will be approved by the European
 * Commission - subsequent versions of the EUPL (the "Licence"); You may not use this work
 * except in compliance with the Licence.
 *
 * You may obtain a copy of the Licence at:
 * https://joinup.ec.europa.eu/software/page/eupl
 *
 * Unless required by applicable law or agreed to in writing, software distributed under
 * the Licence is distributed on an "AS IS" basis, WITHOUT WARRANTIES OR CONDITIONS OF
 * ANY KIND, either express or implied. See the Licence for the specific language
 * governing permissions and limitations under the Licence.
 */

package eu.europa.ec.commonfeature.ui.request.model

import eu.europa.ec.commonfeature.util.keyIsBase64
<<<<<<< HEAD
=======
import eu.europa.ec.corelogic.model.FormatType
>>>>>>> 55bc095e
import eu.europa.ec.eudi.iso18013.transfer.response.DocItem
import eu.europa.ec.eudi.wallet.document.Document
import eu.europa.ec.eudi.wallet.document.DocumentId
import eu.europa.ec.eudi.wallet.document.ElementIdentifier
import eu.europa.ec.eudi.wallet.document.NameSpace
import eu.europa.ec.eudi.wallet.document.format.MsoMdocFormat
<<<<<<< HEAD
import eu.europa.ec.uilogic.component.ListItemData
=======
import eu.europa.ec.eudi.wallet.document.format.SdJwtVcFormat
>>>>>>> 55bc095e

//TODO Giannis To be removed
data class RequestDocumentItemUiOld<T>(
    val id: String,
    val domainPayload: DocumentDomainPayload,
    val readableName: String,
    val value: String,
    val checked: Boolean,
    val enabled: Boolean,
    val docItem: DocItem,
    val event: T? = null
) {
    val keyIsBase64: Boolean
        get() {
            return keyIsBase64(docItem.elementIdentifier)
        }
}

<<<<<<< HEAD
data class RequestDocumentItemUi(
    val collapsedUiItem: CollapsedUiItem,
    val expandedUiItems: List<ExpandedUiItem>
)
=======
data class DocumentItemDomainPayload(
    val docId: String,
    val formatType: FormatType,
    val namespace: String,
    val elementIdentifier: ElementIdentifier
) {
    // We need to override equals in order for "groupBy" internal comparisons
    override fun equals(other: Any?): Boolean {
        return if (other is DocumentItemDomainPayload) {
            other.docId == this.docId
        } else {
            false
        }
    }
>>>>>>> 55bc095e

data class CollapsedUiItem(
    val isExpanded: Boolean,
    val uiItem: ListItemData,
)

data class ExpandedUiItem(
    val domainPayload: DocumentDomainPayload,
    val uiItem: ListItemData,
)

data class DocumentDomainPayload(
    val docName: String,
    val docId: DocumentId,
    val docNamespace: NameSpace,
    val documentDetailsDomain: DocumentDetailsDomain
)

//TODO Giannis Should this be in other package?
data class DocumentDetailsDomain(
    val items: List<DocumentItemDomain>
)

data class DocumentItemDomain(
    val elementIdentifier: ElementIdentifier,
    val value: String,
    val readableName: String,
    val isRequired: Boolean,
    val isAvailable: Boolean,
)

val Document.formatType: String
    get() = when (this.format) {
        is MsoMdocFormat -> (this.format as MsoMdocFormat).docType
        is SdJwtVcFormat -> (this.format as SdJwtVcFormat).vct
    }

fun generateUniqueFieldId(
    elementIdentifier: ElementIdentifier,
    documentId: DocumentId,
): String =
    elementIdentifier + documentId<|MERGE_RESOLUTION|>--- conflicted
+++ resolved
@@ -17,21 +17,14 @@
 package eu.europa.ec.commonfeature.ui.request.model
 
 import eu.europa.ec.commonfeature.util.keyIsBase64
-<<<<<<< HEAD
-=======
-import eu.europa.ec.corelogic.model.FormatType
->>>>>>> 55bc095e
 import eu.europa.ec.eudi.iso18013.transfer.response.DocItem
 import eu.europa.ec.eudi.wallet.document.Document
 import eu.europa.ec.eudi.wallet.document.DocumentId
 import eu.europa.ec.eudi.wallet.document.ElementIdentifier
 import eu.europa.ec.eudi.wallet.document.NameSpace
 import eu.europa.ec.eudi.wallet.document.format.MsoMdocFormat
-<<<<<<< HEAD
+import eu.europa.ec.eudi.wallet.document.format.SdJwtVcFormat
 import eu.europa.ec.uilogic.component.ListItemData
-=======
-import eu.europa.ec.eudi.wallet.document.format.SdJwtVcFormat
->>>>>>> 55bc095e
 
 //TODO Giannis To be removed
 data class RequestDocumentItemUiOld<T>(
@@ -50,27 +43,10 @@
         }
 }
 
-<<<<<<< HEAD
 data class RequestDocumentItemUi(
     val collapsedUiItem: CollapsedUiItem,
     val expandedUiItems: List<ExpandedUiItem>
 )
-=======
-data class DocumentItemDomainPayload(
-    val docId: String,
-    val formatType: FormatType,
-    val namespace: String,
-    val elementIdentifier: ElementIdentifier
-) {
-    // We need to override equals in order for "groupBy" internal comparisons
-    override fun equals(other: Any?): Boolean {
-        return if (other is DocumentItemDomainPayload) {
-            other.docId == this.docId
-        } else {
-            false
-        }
-    }
->>>>>>> 55bc095e
 
 data class CollapsedUiItem(
     val isExpanded: Boolean,
