--- conflicted
+++ resolved
@@ -16,7 +16,7 @@
 
 package eu.europa.ec.commonfeature.ui.request.transformer
 
-<<<<<<< HEAD
+import eu.europa.ec.businesslogic.extension.compareLocaleLanguage
 import eu.europa.ec.commonfeature.model.toUiName
 import eu.europa.ec.commonfeature.ui.request.model.CollapsedUiItem
 import eu.europa.ec.commonfeature.ui.request.model.DocumentDetailsDomain
@@ -27,19 +27,6 @@
 import eu.europa.ec.commonfeature.ui.request.model.generateUniqueFieldId
 import eu.europa.ec.commonfeature.util.keyIsPortrait
 import eu.europa.ec.commonfeature.util.keyIsSignature
-=======
-import eu.europa.ec.businesslogic.extension.compareLocaleLanguage
-import eu.europa.ec.commonfeature.ui.request.Event
-import eu.europa.ec.commonfeature.ui.request.model.DocumentItemDomainPayload
-import eu.europa.ec.commonfeature.ui.request.model.DocumentItemUi
-import eu.europa.ec.commonfeature.ui.request.model.OptionalFieldItemUi
-import eu.europa.ec.commonfeature.ui.request.model.RequestDataUi
-import eu.europa.ec.commonfeature.ui.request.model.RequestDocumentItemUi
-import eu.europa.ec.commonfeature.ui.request.model.RequiredFieldsItemUi
-import eu.europa.ec.commonfeature.ui.request.model.formatType
-import eu.europa.ec.commonfeature.ui.request.model.produceDocUID
-import eu.europa.ec.commonfeature.ui.request.model.toRequestDocumentItemUi
->>>>>>> 55bc095e
 import eu.europa.ec.commonfeature.util.parseKeyValueUi
 import eu.europa.ec.corelogic.model.DocumentIdentifier
 import eu.europa.ec.corelogic.model.toDocumentIdentifier
@@ -50,16 +37,12 @@
 import eu.europa.ec.eudi.wallet.document.IssuedDocument
 import eu.europa.ec.resourceslogic.R
 import eu.europa.ec.resourceslogic.provider.ResourceProvider
-<<<<<<< HEAD
 import eu.europa.ec.uilogic.component.AppIcons
 import eu.europa.ec.uilogic.component.ListItemData
 import eu.europa.ec.uilogic.component.ListItemLeadingContentData
 import eu.europa.ec.uilogic.component.ListItemTrailingContentData
 import eu.europa.ec.uilogic.component.MainContentData
 import eu.europa.ec.uilogic.component.wrap.CheckboxData
-import org.json.JSONObject
-=======
->>>>>>> 55bc095e
 
 private fun getMandatoryFields(documentIdentifier: DocumentIdentifier): List<String> =
     when (documentIdentifier) {
@@ -97,41 +80,27 @@
 
         requestDocuments.forEach { requestDocument ->
             val storageDocument = storageDocuments.first { it.id == requestDocument.documentId }
-<<<<<<< HEAD
-=======
-            // Add document item.
-            items += RequestDataUi.Document(
-                documentItemUi = DocumentItemUi(
-                    title = storageDocument.name
-                )
-            )
-            items += RequestDataUi.Space()
->>>>>>> 55bc095e
 
             val docName = storageDocument.toUiName(resourceProvider)
             val docId = storageDocument.id
             val docNamespace = storageDocument.nameSpaces.keys.first()
             val documentItemsDomain: MutableList<DocumentItemDomain> = mutableListOf()
 
-<<<<<<< HEAD
             requestDocument.requestedItems.keys.forEach { docItem ->
+
+                docItem as MsoMdocItem
 
                 val isRequired = getMandatoryFields(
                     documentIdentifier = storageDocument.toDocumentIdentifier()
                 ).contains(docItem.elementIdentifier)
-=======
-            // Add optional field items.
-            requestDocument.requestedItems.keys.forEachIndexed { itemIndex, docItem ->
-                docItem as MsoMdocItem
 
                 val item = storageDocument.data.claims.firstOrNull {
                     it.identifier == docItem.elementIdentifier
                 }
 
-                val elementIdentifier = item?.metadata?.display?.firstOrNull {
+                val readableName = item?.metadata?.display?.firstOrNull {
                     resourceProvider.getLocale().compareLocaleLanguage(it.locale)
                 }?.name ?: docItem.elementIdentifier
->>>>>>> 55bc095e
 
                 val (value, isAvailable) = try {
                     val values = StringBuilder()
@@ -141,9 +110,8 @@
                         resourceProvider = resourceProvider,
                         allItems = values
                     )
-<<<<<<< HEAD
                     values.toString() to true
-                } catch (ex: Exception) {
+                } catch (_: Exception) {
                     resourceProvider.getString(R.string.request_element_identifier_not_available) to false
                 }
 
@@ -151,74 +119,11 @@
                     DocumentItemDomain(
                         elementIdentifier = docItem.elementIdentifier,
                         value = value,
-                        readableName = resourceProvider.getReadableElementIdentifier(docItem.elementIdentifier),
+                        readableName = readableName,
                         isRequired = isRequired,
                         isAvailable = isAvailable
                     )
                 )
-=======
-                    (values.toString() to true)
-                } catch (_: Exception) {
-                    (resourceProvider.getString(R.string.request_element_identifier_not_available) to false)
-                }
-
-                if (
-                    getMandatoryFields(documentIdentifier = storageDocument.toDocumentIdentifier())
-                        .contains(docItem.elementIdentifier)
-                ) {
-                    required.add(
-                        docItem.toRequestDocumentItemUi(
-                            uID = produceDocUID(
-                                elementIdentifier = docItem.elementIdentifier,
-                                documentId = storageDocument.id,
-                                docType = storageDocument.formatType
-                            ),
-                            docPayload = DocumentItemDomainPayload(
-                                docId = storageDocument.id,
-                                formatType = storageDocument.formatType,
-                                namespace = docItem.namespace,
-                                elementIdentifier = docItem.elementIdentifier,
-                            ),
-                            optional = false,
-                            isChecked = isAvailable,
-                            event = null,
-                            readableName = elementIdentifier,
-                            value = value
-                        )
-                    )
-                } else {
-                    val uID = produceDocUID(
-                        elementIdentifier = docItem.elementIdentifier,
-                        documentId = storageDocument.id,
-                        docType = storageDocument.formatType
-                    )
-
-                    items += RequestDataUi.Space()
-                    items += RequestDataUi.OptionalField(
-                        optionalFieldItemUi = OptionalFieldItemUi(
-                            requestDocumentItemUi = docItem.toRequestDocumentItemUi(
-                                uID = uID,
-                                docPayload = DocumentItemDomainPayload(
-                                    docId = storageDocument.id,
-                                    formatType = storageDocument.formatType,
-                                    namespace = docItem.namespace,
-                                    elementIdentifier = docItem.elementIdentifier,
-                                ),
-                                optional = isAvailable,
-                                isChecked = isAvailable,
-                                event = Event.UserIdentificationClicked(itemId = uID),
-                                readableName = elementIdentifier,
-                                value = value
-                            )
-                        )
-                    )
-
-                    if (itemIndex != requestDocument.requestedItems.keys.toList().lastIndex) {
-                        items += RequestDataUi.Space()
-                        items += RequestDataUi.Divider()
-                    }
-                }
->>>>>>> 55bc095e
             }
 
             resultList.add(
@@ -328,7 +233,7 @@
                             is MainContentData.Image -> mainContentData.base64Image
                             is MainContentData.Text -> mainContentData.text
                         }
-                    DocItem(
+                    MsoMdocItem(
                         namespace = documentPayload.docNamespace,
                         elementIdentifier = documentPayload.documentDetailsDomain.items
                             .find { it.value == mainContentValue }
@@ -337,18 +242,8 @@
                 }
 
                 DisclosedDocument(
-<<<<<<< HEAD
                     documentId = documentPayload.docId,
                     disclosedItems = disclosedItems,
-=======
-                    documentId = document.docId,
-                    disclosedItems = selectedDocumentItems.map {
-                        MsoMdocItem(
-                            it.domainPayload.namespace,
-                            it.domainPayload.elementIdentifier
-                        )
-                    },
->>>>>>> 55bc095e
                     keyUnlockData = null
                 )
             }
