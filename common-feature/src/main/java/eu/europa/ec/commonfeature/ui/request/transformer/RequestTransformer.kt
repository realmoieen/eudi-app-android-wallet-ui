--- conflicted
+++ resolved
@@ -40,16 +40,11 @@
 import org.json.JSONObject
 
 private fun getMandatoryFields(docType: DocumentTypeUi): List<String> = when (docType) {
-<<<<<<< HEAD
     DocumentTypeUi.MDL -> listOf(
-        "issuance_date",
-=======
-    DocumentTypeUi.DRIVING_LICENSE -> listOf(
         "family_name",
         "given_name",
         "birth_date",
         "issue_date",
->>>>>>> 74b7ab9c
         "expiry_date",
         "issuing_country",
         "issuing_authority",
@@ -59,16 +54,11 @@
         "un_distinguishing_sign",
     )
 
-<<<<<<< HEAD
     DocumentTypeUi.PID -> listOf(
-        "age_over_18"
-=======
-    DocumentTypeUi.DIGITAL_ID -> listOf(
         "age_over_18",
         "family_name",
         "given_name",
         "birth_date",
->>>>>>> 74b7ab9c
     )
 
     else -> emptyList()
