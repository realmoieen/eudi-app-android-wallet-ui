/*
 * Copyright (c) 2023 European Commission
 *
 * Licensed under the EUPL, Version 1.2 or - as soon they will be approved by the European
 * Commission - subsequent versions of the EUPL (the "Licence"); You may not use this work
 * except in compliance with the Licence.
 *
 * You may obtain a copy of the Licence at:
 * https://joinup.ec.europa.eu/software/page/eupl
 *
 * Unless required by applicable law or agreed to in writing, software distributed under
 * the Licence is distributed on an "AS IS" basis, WITHOUT WARRANTIES OR CONDITIONS OF
 * ANY KIND, either express or implied. See the Licence for the specific language
 * governing permissions and limitations under the Licence.
 */

package eu.europa.ec.dashboardfeature.ui.dashboard_new

<<<<<<< HEAD
import androidx.compose.animation.AnimatedVisibility
import androidx.compose.animation.slideInHorizontally
import androidx.compose.animation.slideOutHorizontally
import androidx.compose.foundation.layout.fillMaxSize
import androidx.compose.runtime.Composable
import androidx.compose.ui.Modifier
import androidx.compose.ui.platform.LocalContext
=======
import android.content.Context
import androidx.compose.runtime.Composable
import androidx.compose.runtime.LaunchedEffect
import androidx.compose.ui.platform.LocalContext
import androidx.lifecycle.Lifecycle
import androidx.lifecycle.compose.LocalLifecycleOwner
>>>>>>> f7eda240
import androidx.navigation.NavController
import androidx.navigation.compose.NavHost
import androidx.navigation.compose.composable
import androidx.navigation.compose.rememberNavController
import eu.europa.ec.dashboardfeature.ui.BottomNavigationBar
import eu.europa.ec.dashboardfeature.ui.BottomNavigationItem
import eu.europa.ec.dashboardfeature.ui.documents.DocumentsScreen
import eu.europa.ec.dashboardfeature.ui.documents.DocumentsViewModel
import eu.europa.ec.dashboardfeature.ui.home.HomeScreen
import eu.europa.ec.dashboardfeature.ui.home.HomeViewModel
import eu.europa.ec.dashboardfeature.ui.sidemenu.SideMenuScreen
import eu.europa.ec.dashboardfeature.ui.transactions.TransactionsScreen
import eu.europa.ec.dashboardfeature.ui.transactions.TransactionsViewModel
import eu.europa.ec.resourceslogic.provider.ResourceProviderImpl
import eu.europa.ec.uilogic.component.content.ContentScreen
import eu.europa.ec.uilogic.component.content.ScreenNavigateAction
import eu.europa.ec.uilogic.component.utils.LifecycleEffect
import eu.europa.ec.uilogic.extension.finish
import eu.europa.ec.uilogic.extension.getPendingDeepLink
import eu.europa.ec.uilogic.extension.openAppSettings
import eu.europa.ec.uilogic.extension.openBleSettings
import eu.europa.ec.uilogic.navigation.helper.handleDeepLinkAction
import kotlinx.coroutines.flow.collect
import kotlinx.coroutines.flow.onEach

@Composable
fun DashboardScreenNew(
    hostNavController: NavController,
    viewModel: DashboardViewModelNew,
    documentsViewModel: DocumentsViewModel,
    homeViewModel: HomeViewModel,
    transactionsViewModel: TransactionsViewModel,
) {
    val context = LocalContext.current
    val bottomNavigationController = rememberNavController()
    val state = viewModel.viewState.value

    ContentScreen(
        isLoading = false,
        navigatableAction = ScreenNavigateAction.NONE,
        onBack = { viewModel.setEvent(Event.Pop) },
        bottomBar = { BottomNavigationBar(bottomNavigationController) }
    ) {
        NavHost(
            navController = bottomNavigationController,
            startDestination = BottomNavigationItem.Home.route
        ) {
            composable(BottomNavigationItem.Home.route) {
                HomeScreen(
                    hostNavController,
                    homeViewModel,
                    onEventSent = { event ->
                        viewModel.setEvent(event)
                    }
                )
            }
            composable(BottomNavigationItem.Documents.route) {
                DocumentsScreen(
                    hostNavController,
                    documentsViewModel
                )
            }
            composable(BottomNavigationItem.Transactions.route) {
                TransactionsScreen(
                    hostNavController,
                    transactionsViewModel
                )
            }
        }
    }

<<<<<<< HEAD
    AnimatedVisibility(
        visible = state.isSideMenuVisible,
        modifier = Modifier.fillMaxSize(),
        enter = slideInHorizontally(initialOffsetX = { it }),
        exit = slideOutHorizontally(targetOffsetX = { it })
    ) {
        SideMenuScreen(
            state = state,
            onEventSent = { event -> viewModel.setEvent(event) }
        )
    }
}

@Composable
@ThemeModePreviews
fun DashboardScreenPreview() {
    val context = LocalContext.current
    DashboardScreenNew(
        rememberNavController(),
        DashboardViewModelNew(
            DashboardInteractorNewImpl(),
            ResourceProviderImpl(context)
        ),
        DocumentsViewModel(DocumentsInteractorImpl()),
        HomeViewModel(HomeInteractorImpl(), ResourceProviderImpl(context)),
        TransactionsViewModel(TransactionsInteractorImpl())
    )
=======
    LifecycleEffect(
        lifecycleOwner = LocalLifecycleOwner.current,
        lifecycleEvent = Lifecycle.Event.ON_RESUME
    ) {
        viewModel.setEvent(
            Event.Init(
                deepLinkUri = context.getPendingDeepLink()
            )
        )
    }

    LaunchedEffect(Unit) {
        viewModel.effect.onEach { effect ->
            when (effect) {
                is Effect.Navigation -> handleNavigationEffect(effect, hostNavController, context)
            }
        }.collect()
    }
}

private fun handleNavigationEffect(
    navigationEffect: Effect.Navigation,
    navController: NavController,
    context: Context
) {
    when (navigationEffect) {
        is Effect.Navigation.Pop -> context.finish()
        is Effect.Navigation.SwitchScreen -> {
            navController.navigate(navigationEffect.screenRoute) {
                popUpTo(navigationEffect.popUpToScreenRoute) {
                    inclusive = navigationEffect.inclusive
                }
            }
        }

        is Effect.Navigation.OpenDeepLinkAction -> {
            handleDeepLinkAction(
                navController,
                navigationEffect.deepLinkUri,
                navigationEffect.arguments
            )
        }

        is Effect.Navigation.OnAppSettings -> context.openAppSettings()
        is Effect.Navigation.OnSystemSettings -> context.openBleSettings()
    }
>>>>>>> f7eda240
}<|MERGE_RESOLUTION|>--- conflicted
+++ resolved
@@ -16,26 +16,26 @@
 
 package eu.europa.ec.dashboardfeature.ui.dashboard_new
 
-<<<<<<< HEAD
+import android.content.Context
 import androidx.compose.animation.AnimatedVisibility
 import androidx.compose.animation.slideInHorizontally
 import androidx.compose.animation.slideOutHorizontally
 import androidx.compose.foundation.layout.fillMaxSize
 import androidx.compose.runtime.Composable
-import androidx.compose.ui.Modifier
-import androidx.compose.ui.platform.LocalContext
-=======
-import android.content.Context
-import androidx.compose.runtime.Composable
 import androidx.compose.runtime.LaunchedEffect
 import androidx.compose.ui.platform.LocalContext
 import androidx.lifecycle.Lifecycle
 import androidx.lifecycle.compose.LocalLifecycleOwner
->>>>>>> f7eda240
+import androidx.compose.ui.Modifier
+import androidx.compose.ui.platform.LocalContext
 import androidx.navigation.NavController
 import androidx.navigation.compose.NavHost
 import androidx.navigation.compose.composable
 import androidx.navigation.compose.rememberNavController
+import eu.europa.ec.dashboardfeature.interactor.DashboardInteractorNewImpl
+import eu.europa.ec.dashboardfeature.interactor.DocumentsInteractorImpl
+import eu.europa.ec.dashboardfeature.interactor.HomeInteractorImpl
+import eu.europa.ec.dashboardfeature.interactor.TransactionsInteractorImpl
 import eu.europa.ec.dashboardfeature.ui.BottomNavigationBar
 import eu.europa.ec.dashboardfeature.ui.BottomNavigationItem
 import eu.europa.ec.dashboardfeature.ui.documents.DocumentsScreen
@@ -48,6 +48,7 @@
 import eu.europa.ec.resourceslogic.provider.ResourceProviderImpl
 import eu.europa.ec.uilogic.component.content.ContentScreen
 import eu.europa.ec.uilogic.component.content.ScreenNavigateAction
+import eu.europa.ec.uilogic.component.preview.ThemeModePreviews
 import eu.europa.ec.uilogic.component.utils.LifecycleEffect
 import eu.europa.ec.uilogic.extension.finish
 import eu.europa.ec.uilogic.extension.getPendingDeepLink
@@ -103,7 +104,6 @@
         }
     }
 
-<<<<<<< HEAD
     AnimatedVisibility(
         visible = state.isSideMenuVisible,
         modifier = Modifier.fillMaxSize(),
@@ -115,23 +115,7 @@
             onEventSent = { event -> viewModel.setEvent(event) }
         )
     }
-}
 
-@Composable
-@ThemeModePreviews
-fun DashboardScreenPreview() {
-    val context = LocalContext.current
-    DashboardScreenNew(
-        rememberNavController(),
-        DashboardViewModelNew(
-            DashboardInteractorNewImpl(),
-            ResourceProviderImpl(context)
-        ),
-        DocumentsViewModel(DocumentsInteractorImpl()),
-        HomeViewModel(HomeInteractorImpl(), ResourceProviderImpl(context)),
-        TransactionsViewModel(TransactionsInteractorImpl())
-    )
-=======
     LifecycleEffect(
         lifecycleOwner = LocalLifecycleOwner.current,
         lifecycleEvent = Lifecycle.Event.ON_RESUME
@@ -178,5 +162,20 @@
         is Effect.Navigation.OnAppSettings -> context.openAppSettings()
         is Effect.Navigation.OnSystemSettings -> context.openBleSettings()
     }
->>>>>>> f7eda240
+}
+
+@Composable
+@ThemeModePreviews
+fun DashboardScreenPreview() {
+    val context = LocalContext.current
+    DashboardScreenNew(
+        rememberNavController(),
+        DashboardViewModelNew(
+            DashboardInteractorNewImpl(),
+            ResourceProviderImpl(context)
+        ),
+        DocumentsViewModel(DocumentsInteractorImpl()),
+        HomeViewModel(HomeInteractorImpl(), ResourceProviderImpl(context)),
+        TransactionsViewModel(TransactionsInteractorImpl())
+    )
 }