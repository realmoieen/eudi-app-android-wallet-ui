/*
 * Copyright (c) 2023 European Commission
 *
 * Licensed under the EUPL, Version 1.2 or - as soon they will be approved by the European
 * Commission - subsequent versions of the EUPL (the "Licence"); You may not use this work
 * except in compliance with the Licence.
 *
 * You may obtain a copy of the Licence at:
 * https://joinup.ec.europa.eu/software/page/eupl
 *
 * Unless required by applicable law or agreed to in writing, software distributed under
 * the Licence is distributed on an "AS IS" basis, WITHOUT WARRANTIES OR CONDITIONS OF
 * ANY KIND, either express or implied. See the Licence for the specific language
 * governing permissions and limitations under the Licence.
 */

package eu.europa.ec.dashboardfeature.model

object DocumentFilterIds {
    const val FILTER_BY_STATE_GROUP_ID = "state_group_id"
    const val FILTER_BY_STATE_VALID = "state_valid"
    const val FILTER_BY_STATE_EXPIRED = "state_expired"
<<<<<<< HEAD

=======
    const val FILTER_BY_STATE_REVOKED = "state_revoked"
>>>>>>> 3833bcf0
    const val FILTER_BY_DOCUMENT_CATEGORY_GROUP_ID = "category_group_id"

    const val FILTER_BY_ISSUER_GROUP_ID = "issuer_group_id"

    const val FILTER_BY_PERIOD_GROUP_ID = "by_period_group_id"
    const val FILTER_BY_PERIOD_DEFAULT = "by_period_default"
    const val FILTER_BY_PERIOD_NEXT_7 = "by_period_next_7"
    const val FILTER_BY_PERIOD_NEXT_30 = "by_period_next_30"
    const val FILTER_BY_PERIOD_BEYOND_30 = "by_period_beyond_30"
    const val FILTER_BY_PERIOD_EXPIRED = "by_period_expired"

    const val FILTER_SORT_GROUP_ID = "sort_group_id"
    const val FILTER_SORT_DEFAULT = "sort_default"
    const val FILTER_SORT_DATE_ISSUED = "sort_date_issued"
    const val FILTER_SORT_EXPIRY_DATE = "sort_expiry_date"
}

object TransactionFilterIds {
    const val FILTER_SORT_GROUP_ID = "sort_group_id"
    const val FILTER_SORT_TRANSACTION_DATE = "sort_transaction_date"

    const val FILTER_BY_STATUS_GROUP_ID = "status_group_id"
    const val FILTER_BY_STATUS_COMPLETE = "status_complete"
    const val FILTER_BY_STATUS_FAILED = "status_failed"

    const val FILTER_BY_TRANSACTION_DATE_GROUP_ID = "transaction_date_group_id"
    const val FILTER_BY_TRANSACTION_DATE_RANGE = "by_transaction_date_range"

    const val FILTER_BY_RELYING_PARTY_GROUP_ID = "relying_party_group_id"
    const val FILTER_BY_RELYING_PARTY_WITHOUT_NAME = "by_transaction_without_relying_party"

    const val FILTER_BY_TRANSACTION_TYPE_GROUP_ID = "transaction_type_group_id"
    const val FILTER_BY_TRANSACTION_TYPE_PRESENTATION = "by_transaction_type_presentation"
    const val FILTER_BY_TRANSACTION_TYPE_ISSUANCE = "by_transaction_type_issuance"
    const val FILTER_BY_TRANSACTION_TYPE_SIGNING = "by_transaction_type_signing"
}<|MERGE_RESOLUTION|>--- conflicted
+++ resolved
@@ -20,11 +20,8 @@
     const val FILTER_BY_STATE_GROUP_ID = "state_group_id"
     const val FILTER_BY_STATE_VALID = "state_valid"
     const val FILTER_BY_STATE_EXPIRED = "state_expired"
-<<<<<<< HEAD
+    const val FILTER_BY_STATE_REVOKED = "state_revoked"
 
-=======
-    const val FILTER_BY_STATE_REVOKED = "state_revoked"
->>>>>>> 3833bcf0
     const val FILTER_BY_DOCUMENT_CATEGORY_GROUP_ID = "category_group_id"
 
     const val FILTER_BY_ISSUER_GROUP_ID = "issuer_group_id"
