/*
 *
 *  * Copyright (c) 2023 European Commission
 *  *
 *  * Licensed under the Apache License, Version 2.0 (the "License");
 *  * you may not use this file except in compliance with the License.
 *  * You may obtain a copy of the License at
 *  *
 *  *     http://www.apache.org/licenses/LICENSE-2.0
 *  *
 *  * Unless required by applicable law or agreed to in writing, software
 *  * distributed under the License is distributed on an "AS IS" BASIS,
 *  * WITHOUT WARRANTIES OR CONDITIONS OF ANY KIND, either express or implied.
 *  * See the License for the specific language governing permissions and
 *  * limitations under the License.
 *
 */

package eu.europa.ec.dashboardfeature.ui.dashboard

import androidx.lifecycle.viewModelScope
import eu.europa.ec.commonfeature.model.DocumentUi
import eu.europa.ec.dashboardfeature.interactor.DashboardInteractor
import eu.europa.ec.dashboardfeature.interactor.DashboardInteractorPartialState
import eu.europa.ec.resourceslogic.provider.ResourceProvider
import eu.europa.ec.uilogic.component.content.ContentErrorConfig
import eu.europa.ec.uilogic.mvi.MviViewModel
import eu.europa.ec.uilogic.mvi.ViewEvent
import eu.europa.ec.uilogic.mvi.ViewSideEffect
import eu.europa.ec.uilogic.mvi.ViewState
import eu.europa.ec.uilogic.navigation.DashboardScreens
import eu.europa.ec.uilogic.navigation.ProximityScreens
import eu.europa.ec.uilogic.navigation.helper.generateComposableArguments
import eu.europa.ec.uilogic.navigation.helper.generateComposableNavigationLink
import eu.europa.ec.uilogic.navigation.ProximityScreens
import eu.europa.ec.uilogic.navigation.Screen
import kotlinx.coroutines.launch
import org.koin.android.annotation.KoinViewModel

data class State(
    val isLoading: Boolean = false,
    val error: ContentErrorConfig? = null,

    val userName: String,
    val documents: List<DocumentUi> = emptyList()
) : ViewState

sealed class Event : ViewEvent {
    data object Init : Event()
    data object Pop : Event()
<<<<<<< HEAD
    data class NavigateToDocument(val documentId: String) : Event()
=======
    data class NavigateToDocument(val documentId: Int) : Event()
>>>>>>> 30184ebd
    sealed class Fab : Event() {
        data object PrimaryFabPressed : Fab()
        data object SecondaryFabPressed : Fab()
    }
}

sealed class Effect : ViewSideEffect {
    sealed class Navigation : Effect() {
        data object Pop : Navigation()
        data class SwitchScreen(val screenRoute: String) : Navigation()
        data object OpenDeepLinkAction : Navigation()
    }
}

@KoinViewModel
class DashboardViewModel(
    private val dashboardInteractor: DashboardInteractor,
    private val resourceProvider: ResourceProvider,
) : MviViewModel<Event, State, Effect>() {

    override fun setInitialState(): State {
        return State(
            userName = dashboardInteractor.getUserName()
        )
    }

    override fun handleEvents(event: Event) {
        when (event) {
            is Event.Init -> {
                dashboardInteractor.loadSampleData()
                getDocuments(event)
            }

            is Event.Pop -> setEffect { Effect.Navigation.Pop }

            is Event.NavigateToDocument -> {
                setEffect {
                    Effect.Navigation.SwitchScreen(
                        generateComposableNavigationLink(
                            screen = DashboardScreens.DocumentDetails,
                            arguments = generateComposableArguments(mapOf("documentId" to event.documentId))
                        )
                    )
                }
            }

            is Event.Fab.PrimaryFabPressed -> {
<<<<<<< HEAD
                navigateTo(ProximityScreens.QR)
=======
                setEffect {
                    Effect.Navigation.SwitchScreen(
                        screenRoute = ProximityScreens.QR.screenRoute
                    )
                }
>>>>>>> 30184ebd
            }

            is Event.Fab.SecondaryFabPressed -> {
                setEffect {
                    Effect.Navigation.SwitchScreen(DashboardScreens.AddDocument.screenRoute)
                }
            }
        }
    }

    private fun getDocuments(event: Event) {

        setState {
            copy(
                isLoading = documents.isEmpty(),
                error = null
            )
        }

        viewModelScope.launch {
            dashboardInteractor.getDocuments().collect { response ->
                when (response) {
                    is DashboardInteractorPartialState.Failure -> {
                        setState {
                            copy(
                                isLoading = false,
                                error = ContentErrorConfig(
                                    onRetry = { setEvent(event) },
                                    errorSubTitle = response.error,
                                    onCancel = { setEvent(Event.Pop) }
                                )
                            )
                        }
                    }

                    is DashboardInteractorPartialState.Success -> {
                        setState {
                            copy(
                                isLoading = false,
                                error = null,
                                documents = response.documents
                            )
                        }
                        setEffect { Effect.Navigation.OpenDeepLinkAction }
                    }
                }
            }
        }
    }

    private fun navigateTo(screen: Screen) {
        setEffect {
            Effect.Navigation.SwitchScreen(
                screenRoute = screen.screenRoute
            )
        }
    }
}<|MERGE_RESOLUTION|>--- conflicted
+++ resolved
@@ -48,11 +48,7 @@
 sealed class Event : ViewEvent {
     data object Init : Event()
     data object Pop : Event()
-<<<<<<< HEAD
     data class NavigateToDocument(val documentId: String) : Event()
-=======
-    data class NavigateToDocument(val documentId: Int) : Event()
->>>>>>> 30184ebd
     sealed class Fab : Event() {
         data object PrimaryFabPressed : Fab()
         data object SecondaryFabPressed : Fab()
@@ -100,15 +96,12 @@
             }
 
             is Event.Fab.PrimaryFabPressed -> {
-<<<<<<< HEAD
                 navigateTo(ProximityScreens.QR)
-=======
                 setEffect {
                     Effect.Navigation.SwitchScreen(
                         screenRoute = ProximityScreens.QR.screenRoute
                     )
                 }
->>>>>>> 30184ebd
             }
 
             is Event.Fab.SecondaryFabPressed -> {
