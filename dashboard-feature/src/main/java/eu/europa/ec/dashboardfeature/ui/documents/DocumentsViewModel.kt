/*
 * Copyright (c) 2023 European Commission
 *
 * Licensed under the EUPL, Version 1.2 or - as soon they will be approved by the European
 * Commission - subsequent versions of the EUPL (the "Licence"); You may not use this work
 * except in compliance with the Licence.
 *
 * You may obtain a copy of the Licence at:
 * https://joinup.ec.europa.eu/software/page/eupl
 *
 * Unless required by applicable law or agreed to in writing, software distributed under
 * the Licence is distributed on an "AS IS" basis, WITHOUT WARRANTIES OR CONDITIONS OF
 * ANY KIND, either express or implied. See the Licence for the specific language
 * governing permissions and limitations under the Licence.
 */

package eu.europa.ec.dashboardfeature.ui.documents

import androidx.lifecycle.viewModelScope
import eu.europa.ec.businesslogic.extension.isBeyondNextDays
import eu.europa.ec.businesslogic.extension.isExpired
import eu.europa.ec.businesslogic.extension.isWithinNextDays
import eu.europa.ec.businesslogic.model.FilterAction
import eu.europa.ec.businesslogic.model.FilterGroup
import eu.europa.ec.businesslogic.model.FilterItem
import eu.europa.ec.businesslogic.model.FilterableList
import eu.europa.ec.businesslogic.model.Filters
import eu.europa.ec.businesslogic.model.SortOrder
import eu.europa.ec.commonfeature.config.IssuanceFlowUiConfig
import eu.europa.ec.commonfeature.config.QrScanFlow
import eu.europa.ec.commonfeature.config.QrScanUiConfig
import eu.europa.ec.commonfeature.model.DocumentUiIssuanceState
import eu.europa.ec.corelogic.model.DeferredDocumentData
import eu.europa.ec.corelogic.model.FormatType
import eu.europa.ec.dashboardfeature.interactor.DocumentInteractorDeleteDocumentPartialState
import eu.europa.ec.dashboardfeature.interactor.DocumentInteractorFilterPartialState
import eu.europa.ec.dashboardfeature.interactor.DocumentInteractorGetDocumentsPartialState
import eu.europa.ec.dashboardfeature.interactor.DocumentInteractorRetryIssuingDeferredDocumentsPartialState
import eu.europa.ec.dashboardfeature.interactor.DocumentsInteractor
import eu.europa.ec.dashboardfeature.model.DocumentItemUi
import eu.europa.ec.dashboardfeature.model.DocumentsFilterableAttributes
import eu.europa.ec.dashboardfeature.model.FilterIds
import eu.europa.ec.eudi.wallet.document.DocumentId
import eu.europa.ec.resourceslogic.R
import eu.europa.ec.resourceslogic.provider.ResourceProvider
import eu.europa.ec.resourceslogic.theme.values.ThemeColors
import eu.europa.ec.uilogic.component.AppIcons
import eu.europa.ec.uilogic.component.DualSelectorButton
import eu.europa.ec.uilogic.component.DualSelectorButtonData
import eu.europa.ec.uilogic.component.ListItemTrailingContentData
import eu.europa.ec.uilogic.component.ModalOptionUi
import eu.europa.ec.uilogic.component.content.ContentErrorConfig
import eu.europa.ec.uilogic.component.wrap.ExpandableListItemData
import eu.europa.ec.uilogic.mvi.MviViewModel
import eu.europa.ec.uilogic.mvi.ViewEvent
import eu.europa.ec.uilogic.mvi.ViewSideEffect
import eu.europa.ec.uilogic.mvi.ViewState
import eu.europa.ec.uilogic.navigation.CommonScreens
import eu.europa.ec.uilogic.navigation.DashboardScreens
import eu.europa.ec.uilogic.navigation.IssuanceScreens
import eu.europa.ec.uilogic.navigation.StartupScreens
import eu.europa.ec.uilogic.navigation.helper.generateComposableArguments
import eu.europa.ec.uilogic.navigation.helper.generateComposableNavigationLink
import eu.europa.ec.uilogic.serializer.UiSerializer
import kotlinx.coroutines.Job
import kotlinx.coroutines.delay
import kotlinx.coroutines.launch
import org.koin.android.annotation.KoinViewModel
import java.time.Instant

data class State(
    val isLoading: Boolean,
    val error: ContentErrorConfig? = null,
    val isBottomSheetOpen: Boolean = false,
    val sheetContent: DocumentsBottomSheetContent = DocumentsBottomSheetContent.Filters(filters = emptyList()),

    val documentsUi: List<DocumentItemUi> = emptyList(),
    val deferredFailedDocIds: List<DocumentId> = emptyList(),
<<<<<<< HEAD
    val searchText: String = "",
    val allowUserInteraction: Boolean = true, //TODO
=======
    val allowUserInteraction: Boolean = true,
>>>>>>> fee90488
    val isInitialDocumentLoading: Boolean = true,
    val shouldRevertFilterChanges: Boolean = true,

    val filtersUi: List<ExpandableListItemData> = emptyList(),
    val sortOrder: DualSelectorButtonData,
    val isFilteringActive: Boolean,

    val filters: Filters,
) : ViewState

sealed class Event : ViewEvent {
    data object Init : Event()
    data object GetDocuments : Event()
    data object OnPause : Event()
    data class TryIssuingDeferredDocuments(val deferredDocs: Map<DocumentId, FormatType>) : Event()
    data object Pop : Event()
    data class GoToDocumentDetails(val docId: DocumentId) : Event()
    data class OnSearchQueryChanged(val query: String) : Event()
    data class OnFilterSelectionChanged(val filterId: String, val groupId: String) : Event()
    data object OnFiltersReset : Event()
    data object OnFiltersApply : Event()
    data class OnSortingOrderChanged(val sortingOrder: DualSelectorButton) : Event()

    data object AddDocumentPressed : Event()
    data object FiltersPressed : Event()

    sealed class BottomSheet : Event() {
        data class UpdateBottomSheetState(val isOpen: Boolean) : BottomSheet()
        data object Close : BottomSheet()

        sealed class AddDocument : BottomSheet() {
            data object FromList : AddDocument()
            data object ScanQr : AddDocument()
        }

        sealed class DeferredDocument : BottomSheet() {
            sealed class DeferredNotReadyYet(
                open val documentId: DocumentId,
            ) : DeferredDocument() {
                data class DocumentSelected(
                    override val documentId: DocumentId,
                ) : DeferredNotReadyYet(documentId)

                data class PrimaryButtonPressed(
                    override val documentId: DocumentId,
                ) : DeferredNotReadyYet(documentId)

                data class SecondaryButtonPressed(
                    override val documentId: DocumentId,
                ) : DeferredNotReadyYet(documentId)
            }

            data class OptionListItemForSuccessfullyIssuingDeferredDocumentSelected(
                val documentId: DocumentId,
            ) : DeferredDocument()
        }
    }
}

sealed class Effect : ViewSideEffect {
    sealed class Navigation : Effect() {
        data object Pop : Navigation()
        data class SwitchScreen(
            val screenRoute: String,
            val popUpToScreenRoute: String = DashboardScreens.Dashboard.screenRoute,
            val inclusive: Boolean = false,
        ) : Navigation()
    }

    data class DocumentsFetched(val deferredDocs: Map<DocumentId, FormatType>) : Effect()

    data object ShowBottomSheet : Effect()
    data object CloseBottomSheet : Effect()

    data object ResumeOnApplyFilter : Effect()
}

sealed class DocumentsBottomSheetContent {
    data class Filters(val filters: List<ExpandableListItemData>) : DocumentsBottomSheetContent()
    data object AddDocument : DocumentsBottomSheetContent()
    data class DeferredDocumentPressed(val documentId: DocumentId) : DocumentsBottomSheetContent()
    data class DeferredDocumentsReady(
        val successfullyIssuedDeferredDocuments: List<DeferredDocumentData>,
        val options: List<ModalOptionUi<Event>>,
    ) : DocumentsBottomSheetContent()
}

@KoinViewModel
class DocumentsViewModel(
    val interactor: DocumentsInteractor,
    private val resourceProvider: ResourceProvider,
    private val uiSerializer: UiSerializer,
) : MviViewModel<Event, State, Effect>() {

    private var retryDeferredDocsJob: Job? = null

    override fun setInitialState(): State {
        return State(
            isLoading = true,
            sortOrder = DualSelectorButtonData(
                first = resourceProvider.getString(R.string.documents_screen_filters_ascending),
                second = resourceProvider.getString(R.string.documents_screen_filters_descending),
                selectedButton = DualSelectorButton.FIRST,
            ),
            isFilteringActive = false,
            filters = createFilters()
        )
    }

    override fun handleEvents(event: Event) {
        when (event) {
            is Event.Init -> {
                filterStateChanged()
            }

            is Event.GetDocuments -> {
                getDocuments(
                    event = event,
                    deferredFailedDocIds = viewState.value.deferredFailedDocIds,
                )
            }

            is Event.OnPause -> {
                retryDeferredDocsJob?.cancel()
            }

            is Event.TryIssuingDeferredDocuments -> {
                tryIssuingDeferredDocuments(event, event.deferredDocs)
            }

            is Event.Pop -> setEffect { Effect.Navigation.Pop }

            is Event.GoToDocumentDetails -> {
                goToDocumentDetails(event.docId)
            }

            is Event.AddDocumentPressed -> {
                showBottomSheet(sheetContent = DocumentsBottomSheetContent.AddDocument)
            }

            is Event.FiltersPressed -> {
                setEvent(Event.OnPause)
                showBottomSheet(sheetContent = DocumentsBottomSheetContent.Filters(filters = emptyList()))
            }

            is Event.OnSearchQueryChanged -> {
                applySearch(event.query)
            }

            is Event.OnFilterSelectionChanged -> {
                updateFilter(event.filterId, event.groupId)
            }

            is Event.OnFiltersApply -> {
                applySelectedFilters()
            }

            is Event.OnFiltersReset -> {
                resetFilters()
            }

            is Event.OnSortingOrderChanged -> {
                sortOrderChanged(event.sortingOrder)
            }

            is Event.BottomSheet.UpdateBottomSheetState -> {
                if (viewState.value.sheetContent is DocumentsBottomSheetContent.Filters
                    && !event.isOpen
                ) {
                    setEffect { Effect.ResumeOnApplyFilter }
                }
                revertFilters(event.isOpen)
            }

            is Event.BottomSheet.Close -> {
                hideBottomSheet()
            }

            is Event.BottomSheet.AddDocument.FromList -> {
                hideBottomSheet()
                goToAddDocument()
            }

            is Event.BottomSheet.AddDocument.ScanQr -> {
                hideBottomSheet()
                goToQrScan()
            }

            is Event.BottomSheet.DeferredDocument.DeferredNotReadyYet.DocumentSelected -> {
                showBottomSheet(
                    sheetContent = DocumentsBottomSheetContent.DeferredDocumentPressed(
                        documentId = event.documentId
                    )
                )
            }

            is Event.BottomSheet.DeferredDocument.DeferredNotReadyYet.PrimaryButtonPressed -> {
                hideBottomSheet()
                deleteDocument(event = event, documentId = event.documentId)
            }

            is Event.BottomSheet.DeferredDocument.DeferredNotReadyYet.SecondaryButtonPressed -> {
                hideBottomSheet()
            }

            is Event.BottomSheet.DeferredDocument.OptionListItemForSuccessfullyIssuingDeferredDocumentSelected -> {
                hideBottomSheet()
                goToDocumentDetails(docId = event.documentId)
            }
        }
    }

    private fun filterStateChanged() {
        viewModelScope.launch {
            interactor.onFilterStateChange().collect { result ->
                when (result) {
                    is DocumentInteractorFilterPartialState.FilterApplyResult -> {
                        setState {
                            copy(
                                isFilteringActive = result.hasMoreThanDefaultFilterApplied,
                                documentsUi = result.documents,
                                filtersUi = result.filters,
                                sortOrder = sortOrder.copy(selectedButton = result.sortOrder)
                            )
                        }
                    }

                    is DocumentInteractorFilterPartialState.FilterUpdateResult -> {
                        setState {
                            copy(
                                filtersUi = result.filters,
                                sortOrder = sortOrder.copy(selectedButton = result.sortOrder)
                            )
                        }
                    }
                }
            }
        }
    }

    private fun getDocuments(
        event: Event,
        deferredFailedDocIds: List<DocumentId>,
    ) {
        setState {
            copy(
                isLoading = documentsUi.isEmpty(),
                error = null
            )
        }
        viewModelScope.launch {
            interactor.getDocuments()
                .collect { response ->
                    when (response) {
                        is DocumentInteractorGetDocumentsPartialState.Failure -> {
                            setState {
                                copy(
                                    isLoading = false,
                                    error = ContentErrorConfig(
                                        onRetry = { setEvent(event) },
                                        errorSubTitle = response.error,
                                        onCancel = {
                                            setState { copy(error = null) }
                                            setEvent(Event.Pop)
                                        }
                                    )
                                )
                            }
                        }

                        is DocumentInteractorGetDocumentsPartialState.Success -> {
                            val deferredDocs: MutableMap<DocumentId, FormatType> = mutableMapOf()
                            response.allDocuments.items.filter { document ->
                                with(document.payload as DocumentItemUi) {
                                    documentIssuanceState == DocumentUiIssuanceState.Pending
                                }
                            }.forEach { documentItem ->
                                with(documentItem.payload as DocumentItemUi) {
                                    deferredDocs[uiData.itemId] =
                                        documentIdentifier.formatType
                                }
                            }
                            val documentsWithFailed =
                                response.allDocuments.generateFailedDeferredDocs(
                                    deferredFailedDocIds
                                )

                            addIssuerFilters(documentsWithFailed)

                            if (viewState.value.isInitialDocumentLoading) {
                                interactor.initializeFilters(
                                    viewState.value.filters,
                                    documentsWithFailed
                                )
                            } else {
                                interactor.updateLists(
                                    documentsWithFailed,
                                    viewState.value.filters
                                )
                            }

                            interactor.applyFilters()

                            setState {
                                copy(
                                    isLoading = false,
                                    error = null,
                                    deferredFailedDocIds = deferredFailedDocIds,
                                    allowUserInteraction = response.shouldAllowUserInteraction,
                                    isInitialDocumentLoading = false
                                )
                            }
                            setEffect { Effect.DocumentsFetched(deferredDocs) }
                        }
                    }
                }
        }
    }

    private fun FilterableList.generateFailedDeferredDocs(deferredFailedDocIds: List<DocumentId>): FilterableList {
        return copy(items = items.map { filterableItem ->
            val data = filterableItem.payload as DocumentItemUi
            val failedUiItem = if (data.uiData.itemId in deferredFailedDocIds) {
                data.copy(
                    documentIssuanceState = DocumentUiIssuanceState.Failed,
                    uiData = data.uiData.copy(
                        supportingText = resourceProvider.getString(R.string.dashboard_document_deferred_failed),
                        trailingContentData = ListItemTrailingContentData.Icon(
                            iconData = AppIcons.ErrorFilled,
                            tint = ThemeColors.error
                        )
                    )
                )
            } else {
                data
            }

            filterableItem.copy(payload = failedUiItem)
        })
    }

    private fun tryIssuingDeferredDocuments(
        event: Event,
        deferredDocs: Map<DocumentId, FormatType>,
    ) {
        setState {
            copy(
                isLoading = false,
                error = null
            )
        }

        retryDeferredDocsJob?.cancel()
        retryDeferredDocsJob = viewModelScope.launch {
            if (deferredDocs.isEmpty()) {
                return@launch
            }

            delay(5000L)

            interactor.tryIssuingDeferredDocumentsFlow(deferredDocs).collect { response ->
                when (response) {
                    is DocumentInteractorRetryIssuingDeferredDocumentsPartialState.Failure -> {
                        setState {
                            copy(
                                isLoading = false,
                                error = ContentErrorConfig(
                                    onRetry = { setEvent(event) },
                                    errorSubTitle = response.errorMessage,
                                    onCancel = {
                                        setState { copy(error = null) }
                                    }
                                )
                            )
                        }
                    }

                    is DocumentInteractorRetryIssuingDeferredDocumentsPartialState.Result -> {
                        val successDocs = response.successfullyIssuedDeferredDocuments
                        if (successDocs.isNotEmpty()
                            && (!viewState.value.isBottomSheetOpen
                                    || (viewState.value.isBottomSheetOpen
                                    && viewState.value.sheetContent !is DocumentsBottomSheetContent.DeferredDocumentsReady)
                                    )
                        ) {
                            showBottomSheet(
                                sheetContent = DocumentsBottomSheetContent.DeferredDocumentsReady(
                                    successfullyIssuedDeferredDocuments = successDocs,
                                    options = getBottomSheetOptions(
                                        deferredDocumentsData = successDocs
                                    )
                                )
                            )
                        }

                        getDocuments(
                            event = event,
                            deferredFailedDocIds = response.failedIssuedDeferredDocuments,
                        )
                    }
                }
            }
        }
    }

    private fun getBottomSheetOptions(deferredDocumentsData: List<DeferredDocumentData>): List<ModalOptionUi<Event>> {
        return deferredDocumentsData.map {
            ModalOptionUi(
                title = it.docName,
                trailingIcon = AppIcons.KeyboardArrowRight,
                event = Event.BottomSheet.DeferredDocument.OptionListItemForSuccessfullyIssuingDeferredDocumentSelected(
                    documentId = it.documentId
                )
            )
        }
    }

    private fun deleteDocument(event: Event, documentId: DocumentId) {
        setState {
            copy(
                isLoading = true,
                error = null
            )
        }

        viewModelScope.launch {
            interactor.deleteDocument(
                documentId = documentId
            ).collect { response ->
                when (response) {
                    is DocumentInteractorDeleteDocumentPartialState.AllDocumentsDeleted -> {
                        setState {
                            copy(
                                isLoading = false,
                                error = null
                            )
                        }

                        setEffect {
                            Effect.Navigation.SwitchScreen(
                                screenRoute = StartupScreens.Splash.screenRoute,
                                popUpToScreenRoute = DashboardScreens.Dashboard.screenRoute,
                                inclusive = true
                            )
                        }
                    }

                    is DocumentInteractorDeleteDocumentPartialState.SingleDocumentDeleted -> {
                        getDocuments(
                            event = event,
                            deferredFailedDocIds = viewState.value.deferredFailedDocIds,
                        )
                    }

                    is DocumentInteractorDeleteDocumentPartialState.Failure -> {
                        setState {
                            copy(
                                isLoading = false,
                                error = ContentErrorConfig(
                                    onRetry = { setEvent(event) },
                                    errorSubTitle = response.errorMessage,
                                    onCancel = {
                                        setState {
                                            copy(error = null)
                                        }
                                    }
                                )
                            )
                        }
                    }
                }
            }
        }
    }

    private fun goToDocumentDetails(docId: DocumentId) {
        setEffect {
            Effect.Navigation.SwitchScreen(
                screenRoute = generateComposableNavigationLink(
                    screen = IssuanceScreens.DocumentDetails,
                    arguments = generateComposableArguments(
                        mapOf(
                            "detailsType" to IssuanceFlowUiConfig.EXTRA_DOCUMENT,
                            "documentId" to docId
                        )
                    )
                )
            )
        }
    }

    private fun goToAddDocument() {
        setEffect {
            Effect.Navigation.SwitchScreen(
                screenRoute = generateComposableNavigationLink(
                    screen = IssuanceScreens.AddDocument,
                    arguments = generateComposableArguments(
                        mapOf("flowType" to IssuanceFlowUiConfig.EXTRA_DOCUMENT)
                    )
                )
            )
        }
    }

    private fun goToQrScan() {
        setEffect {
            Effect.Navigation.SwitchScreen(
                screenRoute = generateComposableNavigationLink(
                    screen = CommonScreens.QrScan,
                    arguments = generateComposableArguments(
                        mapOf(
                            QrScanUiConfig.serializedKeyName to uiSerializer.toBase64(
                                QrScanUiConfig(
                                    title = resourceProvider.getString(R.string.issuance_qr_scan_title),
                                    subTitle = resourceProvider.getString(R.string.issuance_qr_scan_subtitle),
                                    qrScanFlow = QrScanFlow.Issuance(IssuanceFlowUiConfig.EXTRA_DOCUMENT)
                                ),
                                QrScanUiConfig.Parser
                            )
                        )
                    )
                ),
                inclusive = false
            )
        }
    }

    private fun showBottomSheet(sheetContent: DocumentsBottomSheetContent) {
        setState {
            copy(sheetContent = sheetContent)
        }
        setEffect {
            Effect.ShowBottomSheet
        }
    }

    private fun hideBottomSheet() {
        setEffect {
            Effect.CloseBottomSheet
        }
    }

    private fun addIssuerFilters(documents: FilterableList) {
        setState {
            copy(
                filters = filters.copy(filterGroups = filters.filterGroups.map { filterGroup ->
                    if (filterGroup.id == FilterIds.FILTER_BY_ISSUER_GROUP_ID) {
                        filterGroup.copy(
                            filters = documents.items.distinctBy { (it.attributes as DocumentsFilterableAttributes).issuer }
                                .mapNotNull { filterableItem ->
                                    with(filterableItem.attributes as DocumentsFilterableAttributes) {
                                        if (issuer != null) {
                                            FilterItem(
                                                id = issuer,
                                                name = issuer,
                                                selected = false,
                                                filterableAction = FilterAction.Filter<DocumentsFilterableAttributes> { attributes, filter ->
                                                    attributes.issuer == filter.name
                                                }
                                            )
                                        } else {
                                            null
                                        }
                                    }
                                }.toMutableList().apply {
                                    add(
                                        0,
                                        FilterItem(
                                            id = FilterIds.FILTER_BY_ISSUER_ALL,
                                            name = resourceProvider.getString(R.string.documents_screen_filters_filter_by_issuer_all),
                                            selected = true,
                                            isDefault = true,
                                            filterableAction = FilterAction.Filter<DocumentsFilterableAttributes> { _, _ ->
                                                true // Get all
                                            }
                                        )
                                    )
                                }
                        )
                    } else {
                        filterGroup
                    }
                })
            )
        }
    }

    private fun createFilters(): Filters = Filters(
        filterGroups = listOf(
            // Filter by expiry period
            FilterGroup(
                id = FilterIds.FILTER_BY_PERIOD_GROUP_ID,
                name = resourceProvider.getString(R.string.documents_screen_filters_filter_by_expiry_period),
                filters = listOf(
                    FilterItem(
                        id = FilterIds.FILTER_BY_PERIOD_NEXT_7,
                        name = resourceProvider.getString(R.string.documents_screen_filters_filter_by_expiry_period_1),
                        selected = false,
                        filterableAction = FilterAction.Filter<DocumentsFilterableAttributes> { attributes, _ ->
                            attributes.expiryDate?.isWithinNextDays(7) == true
                        }
                    ),
                    FilterItem(
                        id = FilterIds.FILTER_BY_PERIOD_NEXT_30,
                        name = resourceProvider.getString(R.string.documents_screen_filters_filter_by_expiry_period_2),
                        selected = false,
                        filterableAction = FilterAction.Filter<DocumentsFilterableAttributes> { attributes, _ ->
                            attributes.expiryDate?.isWithinNextDays(30) == true
                        }
                    ),
                    FilterItem(
                        id = FilterIds.FILTER_BY_PERIOD_BEYOND_30,
                        name = resourceProvider.getString(R.string.documents_screen_filters_filter_by_expiry_period_3),
                        selected = false,
                        filterableAction = FilterAction.Filter<DocumentsFilterableAttributes> { attributes, _ ->
                            attributes.expiryDate?.isBeyondNextDays(30) == true
                        }
                    ),
                    FilterItem(
                        id = FilterIds.FILTER_BY_PERIOD_EXPIRED,
                        name = resourceProvider.getString(R.string.documents_screen_filters_filter_by_expiry_period_4),
                        selected = false,
                        filterableAction = FilterAction.Filter<DocumentsFilterableAttributes> { attributes, _ ->
                            attributes.expiryDate?.isExpired() == true
                        }
                    )
                )
            ),
            // Sort
            FilterGroup(
                id = FilterIds.FILTER_SORT_GROUP_ID,
                name = resourceProvider.getString(R.string.documents_screen_filters_sort_by),
                filters = listOf(
                    FilterItem(
                        id = FilterIds.FILTER_SORT_DEFAULT,
                        name = resourceProvider.getString(R.string.documents_screen_filters_sort_default),
                        selected = true,
                        isDefault = true,
                        filterableAction = FilterAction.Sort<DocumentsFilterableAttributes, String> { attributes ->
                            attributes.name.lowercase()
                        }
                    ),
                    FilterItem(
                        id = FilterIds.FILTER_SORT_DATE_ISSUED,
                        name = resourceProvider.getString(R.string.documents_screen_filters_sort_date_issued),
                        selected = false,
                        filterableAction = FilterAction.Sort<DocumentsFilterableAttributes, Instant> { attributes ->
                            attributes.issuedDate
                        }
                    ),
                    FilterItem(
                        id = FilterIds.FILTER_SORT_EXPIRY_DATE,
                        name = resourceProvider.getString(R.string.documents_screen_filters_sort_expiry_date),
                        selected = false,
                        filterableAction = FilterAction.Sort<DocumentsFilterableAttributes, Instant> { attributes ->
                            attributes.expiryDate
                        }
                    )
                )
            ),
            // Filter by Issuer
            FilterGroup(
                id = FilterIds.FILTER_BY_ISSUER_GROUP_ID,
                name = resourceProvider.getString(R.string.documents_screen_filters_filter_by_issuer),
                filters = emptyList()
            ),
            // Filter by State
            FilterGroup(
                id = FilterIds.FILTER_BY_STATE_GROUP_ID,
                name = resourceProvider.getString(R.string.documents_screen_filters_filter_by_state),
                filters = listOf(
                    FilterItem(
                        id = FilterIds.FILTER_BY_STATE_VALID,
                        name = resourceProvider.getString(R.string.documents_screen_filters_filter_by_state_valid),
                        selected = false,
                        filterableAction = FilterAction.Filter<DocumentsFilterableAttributes> { attributes, _ ->
                            attributes.expiryDate?.isExpired() == false
                        }
                    ),
                    FilterItem(
                        id = FilterIds.FILTER_BY_STATE_EXPIRED,
                        name = resourceProvider.getString(R.string.documents_screen_filters_filter_by_state_expired),
                        selected = false,
                        filterableAction = FilterAction.Filter<DocumentsFilterableAttributes> { attributes, _ ->
                            attributes.expiryDate?.isExpired() == true
                        }
                    )
                )
            )
        ),
        sortOrder = SortOrder.ASCENDING
    )

    private fun applySearch(queryText: String) {
        interactor.applySearch(queryText)
        setState {
            copy(searchText = queryText)
        }
    }

    private fun updateFilter(filterId: String, groupId: String) {
        setState { copy(shouldRevertFilterChanges = true) }
        interactor.updateFilter(filterGroupId = groupId, filterId = filterId)
    }

    private fun applySelectedFilters() {
        interactor.applyFilters()
        setState {
            copy(
                shouldRevertFilterChanges = false
            )
        }
        hideBottomSheet()
    }

    private fun resetFilters() {
        interactor.resetFilters()
        setState {
            copy(
                isFilteringActive = false,
            )
        }
        hideBottomSheet()
    }

    private fun revertFilters(isOpening: Boolean) {
        if (viewState.value.sheetContent is DocumentsBottomSheetContent.Filters
            && !isOpening
            && viewState.value.shouldRevertFilterChanges
        ) {
            interactor.revertFilters()
            setState { copy(shouldRevertFilterChanges = true) }
        }

        setState {
            copy(isBottomSheetOpen = isOpening)
        }
    }

    private fun sortOrderChanged(orderButton: DualSelectorButton) {
        val sortOrder = when (orderButton) {
            DualSelectorButton.FIRST -> SortOrder.ASCENDING
            DualSelectorButton.SECOND -> SortOrder.DESCENDING
        }
        setState { copy(shouldRevertFilterChanges = true) }
        interactor.updateSortOrder(sortOrder)
    }
}<|MERGE_RESOLUTION|>--- conflicted
+++ resolved
@@ -76,12 +76,8 @@
 
     val documentsUi: List<DocumentItemUi> = emptyList(),
     val deferredFailedDocIds: List<DocumentId> = emptyList(),
-<<<<<<< HEAD
     val searchText: String = "",
-    val allowUserInteraction: Boolean = true, //TODO
-=======
     val allowUserInteraction: Boolean = true,
->>>>>>> fee90488
     val isInitialDocumentLoading: Boolean = true,
     val shouldRevertFilterChanges: Boolean = true,
 
