/*
 * Copyright (c) 2023 European Commission
 *
 * Licensed under the EUPL, Version 1.2 or - as soon they will be approved by the European
 * Commission - subsequent versions of the EUPL (the "Licence"); You may not use this work
 * except in compliance with the Licence.
 *
 * You may obtain a copy of the Licence at:
 * https://joinup.ec.europa.eu/software/page/eupl
 *
 * Unless required by applicable law or agreed to in writing, software distributed under
 * the Licence is distributed on an "AS IS" basis, WITHOUT WARRANTIES OR CONDITIONS OF
 * ANY KIND, either express or implied. See the Licence for the specific language
 * governing permissions and limitations under the Licence.
 */

package eu.europa.ec.dashboardfeature.interactor

import eu.europa.ec.businesslogic.extension.isBeyondNextDays
import eu.europa.ec.businesslogic.extension.isExpired
import eu.europa.ec.businesslogic.extension.isValid
import eu.europa.ec.businesslogic.extension.isWithinNextDays
import eu.europa.ec.businesslogic.extension.safeAsync
import eu.europa.ec.businesslogic.util.formatInstant
import eu.europa.ec.businesslogic.validator.FilterValidator
import eu.europa.ec.businesslogic.validator.FilterValidatorPartialState
import eu.europa.ec.businesslogic.validator.model.FilterAction
import eu.europa.ec.businesslogic.validator.model.FilterElement.FilterItem
import eu.europa.ec.businesslogic.validator.model.FilterGroup
import eu.europa.ec.businesslogic.validator.model.FilterMultipleAction
import eu.europa.ec.businesslogic.validator.model.FilterableItem
import eu.europa.ec.businesslogic.validator.model.FilterableList
import eu.europa.ec.businesslogic.validator.model.Filters
import eu.europa.ec.businesslogic.validator.model.SortOrder
import eu.europa.ec.commonfeature.model.DocumentUiIssuanceState
import eu.europa.ec.commonfeature.util.documentHasExpired
import eu.europa.ec.corelogic.controller.DeleteDocumentPartialState
import eu.europa.ec.corelogic.controller.IssueDeferredDocumentPartialState
import eu.europa.ec.corelogic.controller.WalletCoreDocumentsController
import eu.europa.ec.corelogic.extension.localizedIssuerMetadata
import eu.europa.ec.corelogic.model.DeferredDocumentData
import eu.europa.ec.corelogic.model.DocumentCategory
import eu.europa.ec.corelogic.model.FormatType
import eu.europa.ec.corelogic.model.toDocumentCategory
import eu.europa.ec.corelogic.model.toDocumentIdentifier
import eu.europa.ec.dashboardfeature.model.DocumentFilterIds
import eu.europa.ec.dashboardfeature.model.DocumentUi
import eu.europa.ec.dashboardfeature.model.DocumentsFilterableAttributes
import eu.europa.ec.eudi.wallet.document.DocumentId
import eu.europa.ec.eudi.wallet.document.IssuedDocument
import eu.europa.ec.eudi.wallet.document.UnsignedDocument
import eu.europa.ec.resourceslogic.R
import eu.europa.ec.resourceslogic.provider.ResourceProvider
import eu.europa.ec.resourceslogic.theme.values.ThemeColors
import eu.europa.ec.uilogic.component.AppIcons
import eu.europa.ec.uilogic.component.DualSelectorButton
import eu.europa.ec.uilogic.component.ListItemData
import eu.europa.ec.uilogic.component.ListItemLeadingContentData
import eu.europa.ec.uilogic.component.ListItemMainContentData
import eu.europa.ec.uilogic.component.ListItemTrailingContentData
import eu.europa.ec.uilogic.component.wrap.CheckboxData
import eu.europa.ec.uilogic.component.wrap.ExpandableListItem
import eu.europa.ec.uilogic.component.wrap.RadioButtonData
import kotlinx.coroutines.CoroutineDispatcher
import kotlinx.coroutines.Dispatchers
import kotlinx.coroutines.async
import kotlinx.coroutines.flow.Flow
import kotlinx.coroutines.flow.firstOrNull
import kotlinx.coroutines.flow.flow
import kotlinx.coroutines.flow.map
import kotlinx.coroutines.withContext
import java.time.Instant

sealed class DocumentInteractorFilterPartialState {
    data class FilterApplyResult(
        val documents: List<Pair<DocumentCategory, List<DocumentUi>>>,
        val filters: List<ExpandableListItem.NestedListItemData>,
        val sortOrder: DualSelectorButton,
        val allDefaultFiltersAreSelected: Boolean,
    ) : DocumentInteractorFilterPartialState()

    data class FilterUpdateResult(
        val filters: List<ExpandableListItem.NestedListItemData>,
        val sortOrder: DualSelectorButton,
    ) : DocumentInteractorFilterPartialState()
}

sealed class DocumentInteractorGetDocumentsPartialState {
    data class Success(
        val allDocuments: FilterableList,
        val shouldAllowUserInteraction: Boolean,
    ) : DocumentInteractorGetDocumentsPartialState()

    data class Failure(val error: String) : DocumentInteractorGetDocumentsPartialState()
}

sealed class DocumentInteractorDeleteDocumentPartialState {
    data object SingleDocumentDeleted : DocumentInteractorDeleteDocumentPartialState()
    data object AllDocumentsDeleted : DocumentInteractorDeleteDocumentPartialState()
    data class Failure(val errorMessage: String) :
        DocumentInteractorDeleteDocumentPartialState()
}

sealed class DocumentInteractorRetryIssuingDeferredDocumentPartialState {
    data class Success(
        val deferredDocumentData: DeferredDocumentData,
    ) : DocumentInteractorRetryIssuingDeferredDocumentPartialState()

    data class NotReady(
        val deferredDocumentData: DeferredDocumentData,
    ) : DocumentInteractorRetryIssuingDeferredDocumentPartialState()

    data class Failure(
        val documentId: DocumentId,
        val errorMessage: String,
    ) : DocumentInteractorRetryIssuingDeferredDocumentPartialState()

    data class Expired(
        val documentId: DocumentId,
    ) : DocumentInteractorRetryIssuingDeferredDocumentPartialState()
}

sealed class DocumentInteractorRetryIssuingDeferredDocumentsPartialState {
    data class Result(
        val successfullyIssuedDeferredDocuments: List<DeferredDocumentData>,
        val failedIssuedDeferredDocuments: List<DocumentId>,
    ) : DocumentInteractorRetryIssuingDeferredDocumentsPartialState()

    data class Failure(
        val errorMessage: String,
    ) : DocumentInteractorRetryIssuingDeferredDocumentsPartialState()
}

interface DocumentsInteractor {
    fun getDocuments(): Flow<DocumentInteractorGetDocumentsPartialState>

    fun tryIssuingDeferredDocumentsFlow(
        deferredDocuments: Map<DocumentId, FormatType>,
        dispatcher: CoroutineDispatcher = Dispatchers.IO,
    ): Flow<DocumentInteractorRetryIssuingDeferredDocumentsPartialState>

    fun deleteDocument(
        documentId: String,
    ): Flow<DocumentInteractorDeleteDocumentPartialState>

    fun onFilterStateChange(): Flow<DocumentInteractorFilterPartialState>
    fun initializeFilters(
        filterableList: FilterableList,
    )

    fun updateLists(filterableList: FilterableList)
    fun applyFilters()
    fun applySearch(query: String)
    fun resetFilters()
    fun revertFilters()
    fun updateFilter(filterGroupId: String, filterId: String)
    fun updateSortOrder(sortOrder: SortOrder)
    fun addDynamicFilters(
        documents: FilterableList,
        filters: Filters = Filters.emptyFilters(),
    ): Filters

    fun getFilters(): Filters
}

class DocumentsInteractorImpl(
    private val resourceProvider: ResourceProvider,
    private val walletCoreDocumentsController: WalletCoreDocumentsController,
    private val filterValidator: FilterValidator,
) : DocumentsInteractor {

    private val genericErrorMsg
        get() = resourceProvider.genericErrorMessage()

    override fun onFilterStateChange(): Flow<DocumentInteractorFilterPartialState> =
        filterValidator.onFilterStateChange().map { result ->
            val documentsUi = when (result) {
                is FilterValidatorPartialState.FilterListResult.FilterApplyResult -> {
                    result.filteredList.items.mapNotNull { filterableItem ->
                        filterableItem.payload as? DocumentUi
                    }
                }

                is FilterValidatorPartialState.FilterListResult.FilterListEmptyResult -> {
                    emptyList()
                }

                else -> {
                    emptyList()
                }
            }.groupBy {
                it.documentCategory
            }.toList().sortedBy { it.first.order }

            val filtersUi = result.updatedFilters.filterGroups.map { filterGroup ->
                ExpandableListItem.NestedListItemData(
                    isExpanded = true,
                    header = ListItemData(
                        itemId = filterGroup.id,
                        mainContentData = ListItemMainContentData.Text(filterGroup.name),
                        trailingContentData = ListItemTrailingContentData.Icon(
                            iconData = AppIcons.KeyboardArrowRight
                        )
                    ),
<<<<<<< HEAD
                    expanded = filterGroup.filters.map { filterItem ->
                        ListItemData(
                            itemId = filterItem.id,
                            mainContentData = ListItemMainContentData.Text(filterItem.name),
                            trailingContentData = when (filterGroup) {
                                is FilterGroup.MultipleSelectionFilterGroup<*>,
                                is FilterGroup.ReversibleSingleSelectionFilterGroup -> {
                                    ListItemTrailingContentData.Checkbox(
                                        checkboxData = CheckboxData(
                                            isChecked = filterItem.selected,
                                            enabled = true
=======
                    nestedItems = filterGroup.filters.map { filterItem ->
                        ExpandableListItem.SingleListItemData(
                            header = ListItemData(
                                itemId = filterItem.id,
                                mainContentData = ListItemMainContentData.Text(filterItem.name),
                                trailingContentData = when (filterGroup) {
                                    is FilterGroup.MultipleSelectionFilterGroup<*> -> {
                                        ListItemTrailingContentData.Checkbox(
                                            checkboxData = CheckboxData(
                                                isChecked = filterItem.selected,
                                                enabled = true
                                            )
>>>>>>> e5dca98a
                                        )
                                    }

                                    is FilterGroup.SingleSelectionFilterGroup -> {
                                        ListItemTrailingContentData.RadioButton(
                                            radioButtonData = RadioButtonData(
                                                isSelected = filterItem.selected,
                                                enabled = true
                                            )
                                        )
                                    }
                                },
                            )
                        )
                    }
                )
            }

            val sortOrderUi = when (result.updatedFilters.sortOrder) {
                is SortOrder.Ascending -> DualSelectorButton.FIRST
                is SortOrder.Descending -> DualSelectorButton.SECOND
            }

            when (result) {
                is FilterValidatorPartialState.FilterListResult -> {
                    DocumentInteractorFilterPartialState.FilterApplyResult(
                        documents = documentsUi,
                        filters = filtersUi,
                        sortOrder = sortOrderUi,
                        allDefaultFiltersAreSelected = result.allDefaultFiltersAreSelected
                    )
                }

                is FilterValidatorPartialState.FilterUpdateResult -> {
                    DocumentInteractorFilterPartialState.FilterUpdateResult(
                        filters = filtersUi,
                        sortOrder = sortOrderUi
                    )
                }
            }
        }

    override fun initializeFilters(
        filterableList: FilterableList,
    ) = filterValidator.initializeValidator(
        addDynamicFilters(filterableList, getFilters()),
        filterableList
    )

    override fun updateLists(filterableList: FilterableList) =
        filterValidator.updateLists(filterableList)

    override fun applySearch(query: String) = filterValidator.applySearch(query)

    override fun revertFilters() = filterValidator.revertFilters()

    override fun updateFilter(filterGroupId: String, filterId: String) =
        filterValidator.updateFilter(filterGroupId, filterId)

    override fun updateSortOrder(sortOrder: SortOrder) =
        filterValidator.updateSortOrder(sortOrder)

    override fun applyFilters() = filterValidator.applyFilters()

    override fun resetFilters() = filterValidator.resetFilters()

    override fun getDocuments(): Flow<DocumentInteractorGetDocumentsPartialState> =
        flow<DocumentInteractorGetDocumentsPartialState> {
            val shouldAllowUserInteraction =
                walletCoreDocumentsController.getMainPidDocument() != null

            val documentCategories = walletCoreDocumentsController.getAllDocumentCategories()

            val userLocale = resourceProvider.getLocale()

            val allDocuments = FilterableList(
                items = walletCoreDocumentsController.getAllDocuments().map { document ->
                    when (document) {
                        is IssuedDocument -> {
                            val localizedIssuerMetadata =
                                document.localizedIssuerMetadata(userLocale)

                            val issuerName = localizedIssuerMetadata?.name

                            val documentIdentifier = document.toDocumentIdentifier()

                            val documentCategory = documentIdentifier.toDocumentCategory(
                                allCategories = documentCategories
                            )

                            val documentSearchTags = buildList {
                                add(document.name)
                                if (!issuerName.isNullOrBlank()) {
                                    add(issuerName)
                                }
                            }

                            val documentHasExpired =
                                documentHasExpired(documentExpirationDate = document.validUntil)

                            val documentIssuanceState = if (documentHasExpired) {
                                DocumentUiIssuanceState.Expired
                            } else {
                                DocumentUiIssuanceState.Issued
                            }

                            val supportingText = if (documentHasExpired) {
                                resourceProvider.getString(R.string.dashboard_document_has_expired)
                            } else {
                                resourceProvider.getString(
                                    R.string.dashboard_document_has_not_expired,
                                    document.validUntil.formatInstant()
                                )
                            }
                            FilterableItem(
                                payload = DocumentUi(
                                    documentIssuanceState = documentIssuanceState,
                                    uiData = ListItemData(
                                        itemId = document.id,
                                        mainContentData = ListItemMainContentData.Text(text = document.name),
                                        overlineText = issuerName,
                                        supportingText = supportingText,
                                        leadingContentData = ListItemLeadingContentData.AsyncImage(
                                            imageUrl = localizedIssuerMetadata?.logo?.uri.toString(),
                                            errorImage = AppIcons.Id,
                                        ),
                                        trailingContentData = ListItemTrailingContentData.Icon(
                                            iconData = AppIcons.KeyboardArrowRight
                                        )
                                    ),
                                    documentIdentifier = documentIdentifier,
                                    documentCategory = documentCategory,
                                ),
                                attributes = DocumentsFilterableAttributes(
                                    searchTags = documentSearchTags,
                                    issuedDate = document.issuedAt,
                                    expiryDate = document.validUntil,
                                    issuer = issuerName,
                                    name = document.name,
                                    category = documentCategory
                                )
                            )
                        }

                        is UnsignedDocument -> {
                            val localizedIssuerMetadata =
                                document.localizedIssuerMetadata(userLocale)

                            val issuerName = localizedIssuerMetadata?.name

                            val documentIdentifier = document.toDocumentIdentifier()

                            val documentCategory = documentIdentifier.toDocumentCategory(
                                allCategories = documentCategories
                            )

                            val documentSearchTags = buildList {
                                add(document.name)
                                if (!issuerName.isNullOrBlank()) {
                                    add(issuerName)
                                }
                            }

                            FilterableItem(
                                payload = DocumentUi(
                                    documentIssuanceState = DocumentUiIssuanceState.Pending,
                                    uiData = ListItemData(
                                        itemId = document.id,
                                        mainContentData = ListItemMainContentData.Text(text = document.name),
                                        overlineText = issuerName,
                                        supportingText = resourceProvider.getString(R.string.dashboard_document_deferred_pending),
                                        leadingContentData = ListItemLeadingContentData.AsyncImage(
                                            imageUrl = localizedIssuerMetadata?.logo?.uri.toString(),
                                            errorImage = AppIcons.Id,
                                        ),
                                        trailingContentData = ListItemTrailingContentData.Icon(
                                            iconData = AppIcons.ClockTimer,
                                            tint = ThemeColors.warning,
                                        )
                                    ),
                                    documentIdentifier = documentIdentifier,
                                    documentCategory = documentCategory
                                ),
                                attributes = DocumentsFilterableAttributes(
                                    searchTags = documentSearchTags,
                                    issuedDate = null,
                                    expiryDate = null,
                                    issuer = issuerName,
                                    name = document.name,
                                    category = documentCategory
                                )
                            )
                        }
                    }
                }
            )

            emit(
                DocumentInteractorGetDocumentsPartialState.Success(
                    allDocuments = allDocuments,
                    shouldAllowUserInteraction = shouldAllowUserInteraction,
                )
            )
        }.safeAsync {
            DocumentInteractorGetDocumentsPartialState.Failure(
                error = it.localizedMessage ?: genericErrorMsg
            )
        }

    override fun tryIssuingDeferredDocumentsFlow(
        deferredDocuments: Map<DocumentId, FormatType>,
        dispatcher: CoroutineDispatcher,
    ): Flow<DocumentInteractorRetryIssuingDeferredDocumentsPartialState> = flow {

        val successResults: MutableList<DeferredDocumentData> = mutableListOf()
        val failedResults: MutableList<DocumentId> = mutableListOf()

        withContext(dispatcher) {
            val allJobs = deferredDocuments.keys.map { deferredDocumentId ->
                async {
                    tryIssuingDeferredDocumentSuspend(deferredDocumentId)
                }
            }

            allJobs.forEach { job ->
                when (val result = job.await()) {
                    is DocumentInteractorRetryIssuingDeferredDocumentPartialState.Failure -> {
                        failedResults.add(result.documentId)
                    }

                    is DocumentInteractorRetryIssuingDeferredDocumentPartialState.Success -> {
                        successResults.add(result.deferredDocumentData)
                    }

                    is DocumentInteractorRetryIssuingDeferredDocumentPartialState.NotReady -> {}

                    is DocumentInteractorRetryIssuingDeferredDocumentPartialState.Expired -> {
                        deleteDocument(result.documentId)
                    }
                }
            }
        }

        emit(
            DocumentInteractorRetryIssuingDeferredDocumentsPartialState.Result(
                successfullyIssuedDeferredDocuments = successResults,
                failedIssuedDeferredDocuments = failedResults
            )
        )

    }.safeAsync {
        DocumentInteractorRetryIssuingDeferredDocumentsPartialState.Failure(
            errorMessage = it.localizedMessage ?: genericErrorMsg
        )
    }

    private suspend fun tryIssuingDeferredDocumentSuspend(
        deferredDocumentId: DocumentId,
        dispatcher: CoroutineDispatcher = Dispatchers.IO,
    ): DocumentInteractorRetryIssuingDeferredDocumentPartialState {
        return withContext(dispatcher) {
            walletCoreDocumentsController.issueDeferredDocument(deferredDocumentId)
                .map { result ->
                    when (result) {
                        is IssueDeferredDocumentPartialState.Failed -> {
                            DocumentInteractorRetryIssuingDeferredDocumentPartialState.Failure(
                                documentId = result.documentId,
                                errorMessage = result.errorMessage
                            )
                        }

                        is IssueDeferredDocumentPartialState.Issued -> {
                            DocumentInteractorRetryIssuingDeferredDocumentPartialState.Success(
                                deferredDocumentData = result.deferredDocumentData
                            )
                        }

                        is IssueDeferredDocumentPartialState.NotReady -> {
                            DocumentInteractorRetryIssuingDeferredDocumentPartialState.NotReady(
                                deferredDocumentData = result.deferredDocumentData
                            )
                        }

                        is IssueDeferredDocumentPartialState.Expired -> {
                            DocumentInteractorRetryIssuingDeferredDocumentPartialState.Expired(
                                documentId = result.documentId
                            )
                        }
                    }
                }.firstOrNull()
                ?: DocumentInteractorRetryIssuingDeferredDocumentPartialState.Failure(
                    documentId = deferredDocumentId,
                    errorMessage = genericErrorMsg
                )
        }
    }

    override fun deleteDocument(
        documentId: String,
    ): Flow<DocumentInteractorDeleteDocumentPartialState> =
        flow {
            walletCoreDocumentsController.deleteDocument(documentId).collect { response ->
                when (response) {
                    is DeleteDocumentPartialState.Failure -> {
                        emit(
                            DocumentInteractorDeleteDocumentPartialState.Failure(
                                errorMessage = response.errorMessage
                            )
                        )
                    }

                    is DeleteDocumentPartialState.Success -> {
                        if (walletCoreDocumentsController.getAllDocuments().isEmpty()) {
                            emit(DocumentInteractorDeleteDocumentPartialState.AllDocumentsDeleted)
                        } else
                            emit(DocumentInteractorDeleteDocumentPartialState.SingleDocumentDeleted)
                    }
                }
            }
        }.safeAsync {
            DocumentInteractorDeleteDocumentPartialState.Failure(
                errorMessage = it.localizedMessage ?: genericErrorMsg
            )
        }

    override fun addDynamicFilters(documents: FilterableList, filters: Filters): Filters {
        return filters.copy(
            filterGroups = filters.filterGroups.map { filterGroup ->
                when (filterGroup.id) {
                    DocumentFilterIds.FILTER_BY_ISSUER_GROUP_ID -> {
                        filterGroup as FilterGroup.MultipleSelectionFilterGroup<*>
                        filterGroup.copy(
                            filters = addIssuerFilter(documents)
                        )
                    }

                    DocumentFilterIds.FILTER_BY_DOCUMENT_CATEGORY_GROUP_ID -> {
                        filterGroup as FilterGroup.MultipleSelectionFilterGroup<*>
                        filterGroup.copy(
                            filters = addDocumentCategoryFilter(documents)
                        )
                    }

                    else -> {
                        filterGroup
                    }
                }
            },
            sortOrder = filters.sortOrder
        )
    }

    override fun getFilters(): Filters = Filters(
        filterGroups = listOf(
            // Sort
            FilterGroup.SingleSelectionFilterGroup(
                id = DocumentFilterIds.FILTER_SORT_GROUP_ID,
                name = resourceProvider.getString(R.string.documents_screen_filters_sort_by),
                filters = listOf(
                    FilterItem(
                        id = DocumentFilterIds.FILTER_SORT_DEFAULT,
                        name = resourceProvider.getString(R.string.documents_screen_filters_sort_default),
                        selected = true,
                        isDefault = true,
                        filterableAction = FilterAction.Sort<DocumentsFilterableAttributes, String> { attributes ->
                            attributes.name.lowercase()
                        }
                    ),
                    FilterItem(
                        id = DocumentFilterIds.FILTER_SORT_DATE_ISSUED,
                        name = resourceProvider.getString(R.string.documents_screen_filters_sort_date_issued),
                        selected = false,
                        filterableAction = FilterAction.Sort<DocumentsFilterableAttributes, Instant> { attributes ->
                            attributes.issuedDate
                        }
                    ),
                    FilterItem(
                        id = DocumentFilterIds.FILTER_SORT_EXPIRY_DATE,
                        name = resourceProvider.getString(R.string.documents_screen_filters_sort_expiry_date),
                        selected = false,
                        filterableAction = FilterAction.Sort<DocumentsFilterableAttributes, Instant> { attributes ->
                            attributes.expiryDate
                        }
                    )
                )
            ),
            // Filter by expiry period
            FilterGroup.SingleSelectionFilterGroup(
                id = DocumentFilterIds.FILTER_BY_PERIOD_GROUP_ID,
                name = resourceProvider.getString(R.string.documents_screen_filters_filter_by_expiry_period),
                filters = listOf(
                    FilterItem(
                        id = DocumentFilterIds.FILTER_BY_PERIOD_DEFAULT,
                        name = resourceProvider.getString(R.string.documents_screen_filters_sort_default),
                        selected = true,
                        isDefault = true,
                        filterableAction = FilterAction.Filter<DocumentsFilterableAttributes> { _, _ ->
                            true // Get everything
                        }
                    ),
                    FilterItem(
                        id = DocumentFilterIds.FILTER_BY_PERIOD_NEXT_7,
                        name = resourceProvider.getString(R.string.documents_screen_filters_filter_by_expiry_period_1),
                        selected = false,
                        filterableAction = FilterAction.Filter<DocumentsFilterableAttributes> { attributes, _ ->
                            attributes.expiryDate?.isWithinNextDays(7) == true
                        }
                    ),
                    FilterItem(
                        id = DocumentFilterIds.FILTER_BY_PERIOD_NEXT_30,
                        name = resourceProvider.getString(R.string.documents_screen_filters_filter_by_expiry_period_2),
                        selected = false,
                        filterableAction = FilterAction.Filter<DocumentsFilterableAttributes> { attributes, _ ->
                            attributes.expiryDate?.isWithinNextDays(30) == true
                        }
                    ),
                    FilterItem(
                        id = DocumentFilterIds.FILTER_BY_PERIOD_BEYOND_30,
                        name = resourceProvider.getString(R.string.documents_screen_filters_filter_by_expiry_period_3),
                        selected = false,
                        filterableAction = FilterAction.Filter<DocumentsFilterableAttributes> { attributes, _ ->
                            attributes.expiryDate?.isBeyondNextDays(30) == true
                        }
                    ),
                    FilterItem(
                        id = DocumentFilterIds.FILTER_BY_PERIOD_EXPIRED,
                        name = resourceProvider.getString(R.string.documents_screen_filters_filter_by_expiry_period_4),
                        selected = false,
                        filterableAction = FilterAction.Filter<DocumentsFilterableAttributes> { attributes, _ ->
                            attributes.expiryDate?.isExpired() == true
                        }
                    )
                )
            ),
            // Filter by Issuer
            FilterGroup.MultipleSelectionFilterGroup(
                id = DocumentFilterIds.FILTER_BY_ISSUER_GROUP_ID,
                name = resourceProvider.getString(R.string.documents_screen_filters_filter_by_issuer),
                filters = emptyList(),
                filterableAction = FilterMultipleAction<DocumentsFilterableAttributes> { attributes, filter ->
                    attributes.issuer == filter.name
                }
            ),
            // Filter by category
            FilterGroup.MultipleSelectionFilterGroup(
                id = DocumentFilterIds.FILTER_BY_DOCUMENT_CATEGORY_GROUP_ID,
                name = resourceProvider.getString(R.string.documents_screen_filters_filter_by_category),
                filters = emptyList(),
                filterableAction = FilterMultipleAction<DocumentsFilterableAttributes> { attributes, filter ->
                    attributes.category.id.toString() == filter.id
                }
            ),
            // Filter by State
            FilterGroup.MultipleSelectionFilterGroup(
                id = DocumentFilterIds.FILTER_BY_STATE_GROUP_ID,
                name = resourceProvider.getString(R.string.documents_screen_filters_filter_by_state),
                filters = listOf(
                    FilterItem(
                        id = DocumentFilterIds.FILTER_BY_STATE_VALID,
                        name = resourceProvider.getString(R.string.documents_screen_filters_filter_by_state_valid),
                        selected = true,
                        isDefault = true,
                    ),
                    FilterItem(
                        id = DocumentFilterIds.FILTER_BY_STATE_EXPIRED,
                        name = resourceProvider.getString(R.string.documents_screen_filters_filter_by_state_expired),
                        selected = false,
                        isDefault = false,
                    )
                ),
                filterableAction = FilterMultipleAction<DocumentsFilterableAttributes> { attributes, filter ->
                    when (filter.id) {
                        DocumentFilterIds.FILTER_BY_STATE_VALID -> {
                            attributes.expiryDate?.isValid() == true
                                    || attributes.expiryDate == null
                        }

                        DocumentFilterIds.FILTER_BY_STATE_EXPIRED -> attributes.expiryDate?.isExpired() == true
                        else -> true
                    }
                }
            )
        ),
        sortOrder = SortOrder.Ascending(isDefault = true)
    )

    private fun addDocumentCategoryFilter(documents: FilterableList): List<FilterItem> {
        return documents.items
            .distinctBy { (it.attributes as DocumentsFilterableAttributes).category }
            .map { filterableItem ->
                with(filterableItem.attributes as DocumentsFilterableAttributes) {
                    FilterItem(
                        id = category.id.toString(),
                        name = resourceProvider.getString(category.stringResId),
                        selected = true,
                        isDefault = true
                    )
                }
            }
    }

    private fun addIssuerFilter(documents: FilterableList): List<FilterItem> {
        return documents.items
            .distinctBy { (it.attributes as DocumentsFilterableAttributes).issuer }
            .mapNotNull { filterableItem ->
                with(filterableItem.attributes as DocumentsFilterableAttributes) {
                    if (issuer != null) {
                        FilterItem(
                            id = issuer,
                            name = issuer,
                            selected = true,
                            isDefault = true,
                        )
                    } else {
                        null
                    }
                }
            }
    }

}<|MERGE_RESOLUTION|>--- conflicted
+++ resolved
@@ -202,32 +202,19 @@
                             iconData = AppIcons.KeyboardArrowRight
                         )
                     ),
-<<<<<<< HEAD
-                    expanded = filterGroup.filters.map { filterItem ->
-                        ListItemData(
-                            itemId = filterItem.id,
-                            mainContentData = ListItemMainContentData.Text(filterItem.name),
-                            trailingContentData = when (filterGroup) {
-                                is FilterGroup.MultipleSelectionFilterGroup<*>,
-                                is FilterGroup.ReversibleSingleSelectionFilterGroup -> {
-                                    ListItemTrailingContentData.Checkbox(
-                                        checkboxData = CheckboxData(
-                                            isChecked = filterItem.selected,
-                                            enabled = true
-=======
                     nestedItems = filterGroup.filters.map { filterItem ->
                         ExpandableListItem.SingleListItemData(
                             header = ListItemData(
                                 itemId = filterItem.id,
                                 mainContentData = ListItemMainContentData.Text(filterItem.name),
                                 trailingContentData = when (filterGroup) {
-                                    is FilterGroup.MultipleSelectionFilterGroup<*> -> {
+                                    is FilterGroup.MultipleSelectionFilterGroup<*>,
+                                    is FilterGroup.ReversibleSingleSelectionFilterGroup -> {
                                         ListItemTrailingContentData.Checkbox(
                                             checkboxData = CheckboxData(
                                                 isChecked = filterItem.selected,
                                                 enabled = true
                                             )
->>>>>>> e5dca98a
                                         )
                                     }
 
