/*
 * Copyright (c) 2023 European Commission
 *
 * Licensed under the EUPL, Version 1.2 or - as soon they will be approved by the European
 * Commission - subsequent versions of the EUPL (the "Licence"); You may not use this work
 * except in compliance with the Licence.
 *
 * You may obtain a copy of the Licence at:
 * https://joinup.ec.europa.eu/software/page/eupl
 *
 * Unless required by applicable law or agreed to in writing, software distributed under
 * the Licence is distributed on an "AS IS" basis, WITHOUT WARRANTIES OR CONDITIONS OF
 * ANY KIND, either express or implied. See the Licence for the specific language
 * governing permissions and limitations under the Licence.
 */

package eu.europa.ec.dashboardfeature.interactor

import eu.europa.ec.businesslogic.extension.isBeyondNextDays
import eu.europa.ec.businesslogic.extension.isExpired
import eu.europa.ec.businesslogic.extension.isValid
import eu.europa.ec.businesslogic.extension.isWithinNextDays
import eu.europa.ec.businesslogic.extension.safeAsync
import eu.europa.ec.businesslogic.util.formatInstant
import eu.europa.ec.businesslogic.validator.FilterValidator
import eu.europa.ec.businesslogic.validator.FilterValidatorPartialState
import eu.europa.ec.businesslogic.validator.model.FilterAction
import eu.europa.ec.businesslogic.validator.model.FilterElement.FilterItem
import eu.europa.ec.businesslogic.validator.model.FilterGroup
import eu.europa.ec.businesslogic.validator.model.FilterMultipleAction
import eu.europa.ec.businesslogic.validator.model.FilterableItem
import eu.europa.ec.businesslogic.validator.model.FilterableList
import eu.europa.ec.businesslogic.validator.model.Filters
import eu.europa.ec.businesslogic.validator.model.SortOrder
import eu.europa.ec.commonfeature.model.DocumentUiIssuanceState
import eu.europa.ec.commonfeature.util.documentHasExpired
import eu.europa.ec.corelogic.controller.DeleteDocumentPartialState
import eu.europa.ec.corelogic.controller.IssueDeferredDocumentPartialState
import eu.europa.ec.corelogic.controller.WalletCoreDocumentsController
import eu.europa.ec.corelogic.extension.localizedIssuerMetadata
import eu.europa.ec.corelogic.model.DeferredDocumentData
import eu.europa.ec.corelogic.model.DocumentCategory
import eu.europa.ec.corelogic.model.FormatType
import eu.europa.ec.corelogic.model.toDocumentCategory
import eu.europa.ec.corelogic.model.toDocumentIdentifier
import eu.europa.ec.dashboardfeature.model.DocumentFilterIds
import eu.europa.ec.dashboardfeature.model.DocumentUi
import eu.europa.ec.dashboardfeature.model.DocumentsFilterableAttributes
import eu.europa.ec.eudi.wallet.document.DocumentId
import eu.europa.ec.eudi.wallet.document.IssuedDocument
import eu.europa.ec.eudi.wallet.document.UnsignedDocument
import eu.europa.ec.resourceslogic.R
import eu.europa.ec.resourceslogic.provider.ResourceProvider
import eu.europa.ec.resourceslogic.theme.values.ThemeColors
import eu.europa.ec.uilogic.component.AppIcons
import eu.europa.ec.uilogic.component.DualSelectorButton
import eu.europa.ec.uilogic.component.ListItemData
import eu.europa.ec.uilogic.component.ListItemLeadingContentData
import eu.europa.ec.uilogic.component.ListItemMainContentData
import eu.europa.ec.uilogic.component.ListItemTrailingContentData
import eu.europa.ec.uilogic.component.wrap.CheckboxData
import eu.europa.ec.uilogic.component.wrap.ExpandableListItem
import eu.europa.ec.uilogic.component.wrap.RadioButtonData
import kotlinx.coroutines.CoroutineDispatcher
import kotlinx.coroutines.Dispatchers
import kotlinx.coroutines.async
import kotlinx.coroutines.flow.Flow
import kotlinx.coroutines.flow.firstOrNull
import kotlinx.coroutines.flow.flow
import kotlinx.coroutines.flow.map
import kotlinx.coroutines.withContext
import java.time.Instant

sealed class DocumentInteractorFilterPartialState {
    data class FilterApplyResult(
        val documents: List<Pair<DocumentCategory, List<DocumentUi>>>,
        val filters: List<ExpandableListItem.NestedListItemData>,
        val sortOrder: DualSelectorButton,
        val allDefaultFiltersAreSelected: Boolean,
    ) : DocumentInteractorFilterPartialState()

    data class FilterUpdateResult(
        val filters: List<ExpandableListItem.NestedListItemData>,
        val sortOrder: DualSelectorButton,
    ) : DocumentInteractorFilterPartialState()
}

sealed class DocumentInteractorGetDocumentsPartialState {
    data class Success(
        val allDocuments: FilterableList,
        val shouldAllowUserInteraction: Boolean,
    ) : DocumentInteractorGetDocumentsPartialState()

    data class Failure(val error: String) : DocumentInteractorGetDocumentsPartialState()
}

sealed class DocumentInteractorDeleteDocumentPartialState {
    data object SingleDocumentDeleted : DocumentInteractorDeleteDocumentPartialState()
    data object AllDocumentsDeleted : DocumentInteractorDeleteDocumentPartialState()
    data class Failure(val errorMessage: String) :
        DocumentInteractorDeleteDocumentPartialState()
}

sealed class DocumentInteractorRetryIssuingDeferredDocumentPartialState {
    data class Success(
        val deferredDocumentData: DeferredDocumentData,
    ) : DocumentInteractorRetryIssuingDeferredDocumentPartialState()

    data class NotReady(
        val deferredDocumentData: DeferredDocumentData,
    ) : DocumentInteractorRetryIssuingDeferredDocumentPartialState()

    data class Failure(
        val documentId: DocumentId,
        val errorMessage: String,
    ) : DocumentInteractorRetryIssuingDeferredDocumentPartialState()

    data class Expired(
        val documentId: DocumentId,
    ) : DocumentInteractorRetryIssuingDeferredDocumentPartialState()
}

sealed class DocumentInteractorRetryIssuingDeferredDocumentsPartialState {
    data class Result(
        val successfullyIssuedDeferredDocuments: List<DeferredDocumentData>,
        val failedIssuedDeferredDocuments: List<DocumentId>,
    ) : DocumentInteractorRetryIssuingDeferredDocumentsPartialState()

    data class Failure(
        val errorMessage: String,
    ) : DocumentInteractorRetryIssuingDeferredDocumentsPartialState()
}

interface DocumentsInteractor {
    fun getDocuments(): Flow<DocumentInteractorGetDocumentsPartialState>

    fun tryIssuingDeferredDocumentsFlow(
        deferredDocuments: Map<DocumentId, FormatType>,
        dispatcher: CoroutineDispatcher = Dispatchers.IO,
    ): Flow<DocumentInteractorRetryIssuingDeferredDocumentsPartialState>

    fun deleteDocument(
        documentId: String,
    ): Flow<DocumentInteractorDeleteDocumentPartialState>

    fun onFilterStateChange(): Flow<DocumentInteractorFilterPartialState>
    fun initializeFilters(
        filterableList: FilterableList,
    )

    fun updateLists(filterableList: FilterableList)
    fun applyFilters()
    fun applySearch(query: String)
    fun resetFilters()
    fun revertFilters()
    fun updateFilter(filterGroupId: String, filterId: String)
    fun updateSortOrder(sortOrder: SortOrder)
    fun addDynamicFilters(
        documents: FilterableList,
        filters: Filters = Filters.emptyFilters(),
    ): Filters

    fun getFilters(): Filters
}

class DocumentsInteractorImpl(
    private val resourceProvider: ResourceProvider,
    private val walletCoreDocumentsController: WalletCoreDocumentsController,
    private val filterValidator: FilterValidator,
) : DocumentsInteractor {

    private val genericErrorMsg
        get() = resourceProvider.genericErrorMessage()

    override fun onFilterStateChange(): Flow<DocumentInteractorFilterPartialState> =
        filterValidator.onFilterStateChange().map { result ->
            val documentsUi = when (result) {
                is FilterValidatorPartialState.FilterListResult.FilterApplyResult -> {
                    result.filteredList.items.mapNotNull { filterableItem ->
                        filterableItem.payload as? DocumentUi
                    }
                }

                is FilterValidatorPartialState.FilterListResult.FilterListEmptyResult -> {
                    emptyList()
                }

                else -> {
                    emptyList()
                }
            }.groupBy {
                it.documentCategory
            }.toList().sortedBy { it.first.order }

            val filtersUi = result.updatedFilters.filterGroups.map { filterGroup ->
                ExpandableListItem.NestedListItemData(
                    isExpanded = true,
                    header = ListItemData(
                        itemId = filterGroup.id,
                        mainContentData = ListItemMainContentData.Text(filterGroup.name),
                        trailingContentData = ListItemTrailingContentData.Icon(
                            iconData = AppIcons.KeyboardArrowRight
                        )
                    ),
                    nestedItems = filterGroup.filters.map { filterItem ->
                        ExpandableListItem.SingleListItemData(
                            header = ListItemData(
                                itemId = filterItem.id,
                                mainContentData = ListItemMainContentData.Text(filterItem.name),
                                trailingContentData = when (filterGroup) {
                                    is FilterGroup.MultipleSelectionFilterGroup<*>,
                                    is FilterGroup.ReversibleMultipleSelectionFilterGroup<*> -> {
                                        ListItemTrailingContentData.Checkbox(
                                            checkboxData = CheckboxData(
                                                isChecked = filterItem.selected,
                                                enabled = true
                                            )
                                        )
                                    }

                                    is FilterGroup.SingleSelectionFilterGroup,
                                    is FilterGroup.ReversibleSingleSelectionFilterGroup -> {
                                        ListItemTrailingContentData.RadioButton(
                                            radioButtonData = RadioButtonData(
                                                isSelected = filterItem.selected,
                                                enabled = true
                                            )
                                        )
                                    }
                                },
                            )
                        )
                    }
                )
            }

            val sortOrderUi = when (result.updatedFilters.sortOrder) {
                is SortOrder.Ascending -> DualSelectorButton.FIRST
                is SortOrder.Descending -> DualSelectorButton.SECOND
            }

            when (result) {
                is FilterValidatorPartialState.FilterListResult -> {
                    DocumentInteractorFilterPartialState.FilterApplyResult(
                        documents = documentsUi,
                        filters = filtersUi,
                        sortOrder = sortOrderUi,
                        allDefaultFiltersAreSelected = result.allDefaultFiltersAreSelected
                    )
                }

                is FilterValidatorPartialState.FilterUpdateResult -> {
                    DocumentInteractorFilterPartialState.FilterUpdateResult(
                        filters = filtersUi,
                        sortOrder = sortOrderUi
                    )
                }
            }
        }

    override fun initializeFilters(
        filterableList: FilterableList,
    ) = filterValidator.initializeValidator(
        addDynamicFilters(filterableList, getFilters()),
        filterableList
    )

    override fun updateLists(filterableList: FilterableList) =
        filterValidator.updateLists(filterableList)

    override fun applySearch(query: String) = filterValidator.applySearch(query)

    override fun revertFilters() = filterValidator.revertFilters()

    override fun updateFilter(filterGroupId: String, filterId: String) =
        filterValidator.updateFilter(filterGroupId, filterId)

    override fun updateSortOrder(sortOrder: SortOrder) =
        filterValidator.updateSortOrder(sortOrder)

    override fun applyFilters() = filterValidator.applyFilters()

    override fun resetFilters() = filterValidator.resetFilters()

    override fun getDocuments(): Flow<DocumentInteractorGetDocumentsPartialState> =
        flow<DocumentInteractorGetDocumentsPartialState> {
            val shouldAllowUserInteraction =
                walletCoreDocumentsController.getMainPidDocument() != null

            val documentCategories = walletCoreDocumentsController.getAllDocumentCategories()

            val userLocale = resourceProvider.getLocale()

            val allDocuments = FilterableList(
                items = walletCoreDocumentsController.getAllDocuments().map { document ->

                    val documentIsRevoked =
                        walletCoreDocumentsController.isDocumentRevoked(document.id)

                    when (document) {
                        is IssuedDocument -> {
                            val localizedIssuerMetadata =
                                document.localizedIssuerMetadata(userLocale)

                            val issuerName = localizedIssuerMetadata?.name

                            val documentIdentifier = document.toDocumentIdentifier()

                            val documentCategory = documentIdentifier.toDocumentCategory(
                                allCategories = documentCategories
                            )

                            val documentSearchTags = buildList {
                                add(document.name)
                                if (!issuerName.isNullOrBlank()) {
                                    add(issuerName)
                                }
                            }

                            val documentHasExpired =
                                documentHasExpired(documentExpirationDate = document.validUntil)

                            val documentIssuanceState = when {
                                documentIsRevoked -> DocumentUiIssuanceState.Revoked
                                documentHasExpired == true -> DocumentUiIssuanceState.Failed
                                else -> DocumentUiIssuanceState.Issued
                            }

                            val supportingText = when {
                                documentIsRevoked -> resourceProvider.getString(R.string.dashboard_document_revoked)
                                documentHasExpired == true -> resourceProvider.getString(R.string.dashboard_document_has_expired)
                                else -> resourceProvider.getString(
                                    R.string.dashboard_document_has_not_expired,
                                    document.validUntil.formatInstant()
                                )
                            }

                            val trailingContentData = if (documentIsRevoked) {
                                ListItemTrailingContentData.Icon(
                                    iconData = AppIcons.ErrorFilled,
                                    tint = ThemeColors.error
                                )
                            } else {
                                ListItemTrailingContentData.Icon(
                                    iconData = AppIcons.KeyboardArrowRight
                                )
                            }

                            FilterableItem(
                                payload = DocumentUi(
                                    documentIssuanceState = documentIssuanceState,
                                    uiData = ListItemData(
                                        itemId = document.id,
                                        mainContentData = ListItemMainContentData.Text(text = document.name),
                                        overlineText = issuerName,
                                        supportingText = supportingText,
                                        leadingContentData = ListItemLeadingContentData.AsyncImage(
                                            imageUrl = localizedIssuerMetadata?.logo?.uri.toString(),
                                            errorImage = AppIcons.Id,
                                        ),
                                        trailingContentData = trailingContentData
                                    ),
                                    documentIdentifier = documentIdentifier,
                                    documentCategory = documentCategory,
                                ),
                                attributes = DocumentsFilterableAttributes(
                                    searchTags = documentSearchTags,
                                    issuedDate = document.issuedAt,
                                    expiryDate = document.validUntil,
                                    issuer = issuerName,
                                    name = document.name,
                                    category = documentCategory,
                                    isRevoked = documentIsRevoked
                                )
                            )
                        }

                        is UnsignedDocument -> {
                            val localizedIssuerMetadata =
                                document.localizedIssuerMetadata(userLocale)

                            val issuerName = localizedIssuerMetadata?.name

                            val documentIdentifier = document.toDocumentIdentifier()

                            val documentCategory = documentIdentifier.toDocumentCategory(
                                allCategories = documentCategories
                            )

                            val documentSearchTags = buildList {
                                add(document.name)
                                if (!issuerName.isNullOrBlank()) {
                                    add(issuerName)
                                }
                            }

                            FilterableItem(
                                payload = DocumentUi(
                                    documentIssuanceState = DocumentUiIssuanceState.Pending,
                                    uiData = ListItemData(
                                        itemId = document.id,
                                        mainContentData = ListItemMainContentData.Text(text = document.name),
                                        overlineText = issuerName,
                                        supportingText = resourceProvider.getString(R.string.dashboard_document_deferred_pending),
                                        leadingContentData = ListItemLeadingContentData.AsyncImage(
                                            imageUrl = localizedIssuerMetadata?.logo?.uri.toString(),
                                            errorImage = AppIcons.Id,
                                        ),
                                        trailingContentData = ListItemTrailingContentData.Icon(
                                            iconData = AppIcons.ClockTimer,
                                            tint = ThemeColors.warning,
                                        )
                                    ),
                                    documentIdentifier = documentIdentifier,
                                    documentCategory = documentCategory
                                ),
                                attributes = DocumentsFilterableAttributes(
                                    searchTags = documentSearchTags,
                                    issuedDate = null,
                                    expiryDate = null,
                                    issuer = issuerName,
                                    name = document.name,
                                    category = documentCategory,
                                    isRevoked = documentIsRevoked
                                )
                            )
                        }
                    }
                }
            )

            emit(
                DocumentInteractorGetDocumentsPartialState.Success(
                    allDocuments = allDocuments,
                    shouldAllowUserInteraction = shouldAllowUserInteraction,
                )
            )
        }.safeAsync {
            DocumentInteractorGetDocumentsPartialState.Failure(
                error = it.localizedMessage ?: genericErrorMsg
            )
        }

    override fun tryIssuingDeferredDocumentsFlow(
        deferredDocuments: Map<DocumentId, FormatType>,
        dispatcher: CoroutineDispatcher,
    ): Flow<DocumentInteractorRetryIssuingDeferredDocumentsPartialState> = flow {

        val successResults: MutableList<DeferredDocumentData> = mutableListOf()
        val failedResults: MutableList<DocumentId> = mutableListOf()

        withContext(dispatcher) {
            val allJobs = deferredDocuments.keys.map { deferredDocumentId ->
                async {
                    tryIssuingDeferredDocumentSuspend(deferredDocumentId)
                }
            }

            allJobs.forEach { job ->
                when (val result = job.await()) {
                    is DocumentInteractorRetryIssuingDeferredDocumentPartialState.Failure -> {
                        failedResults.add(result.documentId)
                    }

                    is DocumentInteractorRetryIssuingDeferredDocumentPartialState.Success -> {
                        successResults.add(result.deferredDocumentData)
                    }

                    is DocumentInteractorRetryIssuingDeferredDocumentPartialState.NotReady -> {}

                    is DocumentInteractorRetryIssuingDeferredDocumentPartialState.Expired -> {
                        deleteDocument(result.documentId)
                    }
                }
            }
        }

        emit(
            DocumentInteractorRetryIssuingDeferredDocumentsPartialState.Result(
                successfullyIssuedDeferredDocuments = successResults,
                failedIssuedDeferredDocuments = failedResults
            )
        )

    }.safeAsync {
        DocumentInteractorRetryIssuingDeferredDocumentsPartialState.Failure(
            errorMessage = it.localizedMessage ?: genericErrorMsg
        )
    }

    private suspend fun tryIssuingDeferredDocumentSuspend(
        deferredDocumentId: DocumentId,
        dispatcher: CoroutineDispatcher = Dispatchers.IO,
    ): DocumentInteractorRetryIssuingDeferredDocumentPartialState {
        return withContext(dispatcher) {
            walletCoreDocumentsController.issueDeferredDocument(deferredDocumentId)
                .map { result ->
                    when (result) {
                        is IssueDeferredDocumentPartialState.Failed -> {
                            DocumentInteractorRetryIssuingDeferredDocumentPartialState.Failure(
                                documentId = result.documentId,
                                errorMessage = result.errorMessage
                            )
                        }

                        is IssueDeferredDocumentPartialState.Issued -> {
                            DocumentInteractorRetryIssuingDeferredDocumentPartialState.Success(
                                deferredDocumentData = result.deferredDocumentData
                            )
                        }

                        is IssueDeferredDocumentPartialState.NotReady -> {
                            DocumentInteractorRetryIssuingDeferredDocumentPartialState.NotReady(
                                deferredDocumentData = result.deferredDocumentData
                            )
                        }

                        is IssueDeferredDocumentPartialState.Expired -> {
                            DocumentInteractorRetryIssuingDeferredDocumentPartialState.Expired(
                                documentId = result.documentId
                            )
                        }
                    }
                }.firstOrNull()
                ?: DocumentInteractorRetryIssuingDeferredDocumentPartialState.Failure(
                    documentId = deferredDocumentId,
                    errorMessage = genericErrorMsg
                )
        }
    }

    override fun deleteDocument(
        documentId: String,
    ): Flow<DocumentInteractorDeleteDocumentPartialState> =
        flow {
            walletCoreDocumentsController.deleteDocument(documentId).collect { response ->
                when (response) {
                    is DeleteDocumentPartialState.Failure -> {
                        emit(
                            DocumentInteractorDeleteDocumentPartialState.Failure(
                                errorMessage = response.errorMessage
                            )
                        )
                    }

                    is DeleteDocumentPartialState.Success -> {
                        if (walletCoreDocumentsController.getAllDocuments().isEmpty()) {
                            emit(DocumentInteractorDeleteDocumentPartialState.AllDocumentsDeleted)
                        } else
                            emit(DocumentInteractorDeleteDocumentPartialState.SingleDocumentDeleted)
                    }
                }
            }
        }.safeAsync {
            DocumentInteractorDeleteDocumentPartialState.Failure(
                errorMessage = it.localizedMessage ?: genericErrorMsg
            )
        }

    override fun addDynamicFilters(documents: FilterableList, filters: Filters): Filters {
        return filters.copy(
            filterGroups = filters.filterGroups.map { filterGroup ->
                when (filterGroup.id) {
                    DocumentFilterIds.FILTER_BY_ISSUER_GROUP_ID -> {
                        filterGroup as FilterGroup.MultipleSelectionFilterGroup<*>
                        filterGroup.copy(
                            filters = addIssuerFilter(documents)
                        )
                    }

                    DocumentFilterIds.FILTER_BY_DOCUMENT_CATEGORY_GROUP_ID -> {
                        filterGroup as FilterGroup.MultipleSelectionFilterGroup<*>
                        filterGroup.copy(
                            filters = addDocumentCategoryFilter(documents)
                        )
                    }

                    FilterIds.FILTER_BY_STATE_GROUP_ID -> {
                        filterGroup as FilterGroup.MultipleSelectionFilterGroup<*>
                        filterGroup.copy(
                            filters = addRevokedDocumentFilter(
                                documents,
                                filterGroup.filters.toMutableList()
                            )
                        )
                    }

                    else -> {
                        filterGroup
                    }
                }
            },
            sortOrder = filters.sortOrder
        )
    }

    override fun getFilters(): Filters = Filters(
        filterGroups = listOf(
            // Sort
            FilterGroup.SingleSelectionFilterGroup(
                id = DocumentFilterIds.FILTER_SORT_GROUP_ID,
                name = resourceProvider.getString(R.string.documents_screen_filters_sort_by),
                filters = listOf(
                    FilterItem(
                        id = DocumentFilterIds.FILTER_SORT_DEFAULT,
                        name = resourceProvider.getString(R.string.documents_screen_filters_sort_default),
                        selected = true,
                        isDefault = true,
                        filterableAction = FilterAction.Sort<DocumentsFilterableAttributes, String> { attributes ->
                            attributes.name.lowercase()
                        }
                    ),
                    FilterItem(
                        id = DocumentFilterIds.FILTER_SORT_DATE_ISSUED,
                        name = resourceProvider.getString(R.string.documents_screen_filters_sort_date_issued),
                        selected = false,
                        filterableAction = FilterAction.Sort<DocumentsFilterableAttributes, Instant> { attributes ->
                            attributes.issuedDate
                        }
                    ),
                    FilterItem(
                        id = DocumentFilterIds.FILTER_SORT_EXPIRY_DATE,
                        name = resourceProvider.getString(R.string.documents_screen_filters_sort_expiry_date),
                        selected = false,
                        filterableAction = FilterAction.Sort<DocumentsFilterableAttributes, Instant> { attributes ->
                            attributes.expiryDate
                        }
                    )
                )
            ),
            // Filter by expiry period
            FilterGroup.SingleSelectionFilterGroup(
                id = DocumentFilterIds.FILTER_BY_PERIOD_GROUP_ID,
                name = resourceProvider.getString(R.string.documents_screen_filters_filter_by_expiry_period),
                filters = listOf(
                    FilterItem(
                        id = DocumentFilterIds.FILTER_BY_PERIOD_DEFAULT,
                        name = resourceProvider.getString(R.string.documents_screen_filters_sort_default),
                        selected = true,
                        isDefault = true,
                        filterableAction = FilterAction.Filter<DocumentsFilterableAttributes> { _, _ ->
                            true // Get everything
                        }
                    ),
                    FilterItem(
                        id = DocumentFilterIds.FILTER_BY_PERIOD_NEXT_7,
                        name = resourceProvider.getString(R.string.documents_screen_filters_filter_by_expiry_period_1),
                        selected = false,
                        filterableAction = FilterAction.Filter<DocumentsFilterableAttributes> { attributes, _ ->
                            attributes.expiryDate?.isWithinNextDays(7) == true
                        }
                    ),
                    FilterItem(
                        id = DocumentFilterIds.FILTER_BY_PERIOD_NEXT_30,
                        name = resourceProvider.getString(R.string.documents_screen_filters_filter_by_expiry_period_2),
                        selected = false,
                        filterableAction = FilterAction.Filter<DocumentsFilterableAttributes> { attributes, _ ->
                            attributes.expiryDate?.isWithinNextDays(30) == true
                        }
                    ),
                    FilterItem(
                        id = DocumentFilterIds.FILTER_BY_PERIOD_BEYOND_30,
                        name = resourceProvider.getString(R.string.documents_screen_filters_filter_by_expiry_period_3),
                        selected = false,
                        filterableAction = FilterAction.Filter<DocumentsFilterableAttributes> { attributes, _ ->
                            attributes.expiryDate?.isBeyondNextDays(30) == true
                        }
                    ),
                    FilterItem(
                        id = DocumentFilterIds.FILTER_BY_PERIOD_EXPIRED,
                        name = resourceProvider.getString(R.string.documents_screen_filters_filter_by_expiry_period_4),
                        selected = false,
                        filterableAction = FilterAction.Filter<DocumentsFilterableAttributes> { attributes, _ ->
                            attributes.expiryDate?.isExpired() == true
                        }
                    )
                )
            ),
            // Filter by Issuer
            FilterGroup.MultipleSelectionFilterGroup(
                id = DocumentFilterIds.FILTER_BY_ISSUER_GROUP_ID,
                name = resourceProvider.getString(R.string.documents_screen_filters_filter_by_issuer),
                filters = emptyList(),
                filterableAction = FilterMultipleAction<DocumentsFilterableAttributes> { attributes, filter ->
                    attributes.issuer == filter.name
                }
            ),
            // Filter by category
            FilterGroup.MultipleSelectionFilterGroup(
                id = DocumentFilterIds.FILTER_BY_DOCUMENT_CATEGORY_GROUP_ID,
                name = resourceProvider.getString(R.string.documents_screen_filters_filter_by_category),
                filters = emptyList(),
                filterableAction = FilterMultipleAction<DocumentsFilterableAttributes> { attributes, filter ->
                    attributes.category.id.toString() == filter.id
                }
            ),
            // Filter by State
            FilterGroup.MultipleSelectionFilterGroup(
                id = DocumentFilterIds.FILTER_BY_STATE_GROUP_ID,
                name = resourceProvider.getString(R.string.documents_screen_filters_filter_by_state),
                filters = listOf(
                    FilterItem(
                        id = DocumentFilterIds.FILTER_BY_STATE_VALID,
                        name = resourceProvider.getString(R.string.documents_screen_filters_filter_by_state_valid),
                        selected = true,
                        isDefault = true,
                    ),
                    FilterItem(
                        id = DocumentFilterIds.FILTER_BY_STATE_EXPIRED,
                        name = resourceProvider.getString(R.string.documents_screen_filters_filter_by_state_expired),
                        selected = false,
                        isDefault = false,
                    )
                ),
                filterableAction = FilterMultipleAction<DocumentsFilterableAttributes> { attributes, filter ->
                    when (filter.id) {
<<<<<<< HEAD
                        DocumentFilterIds.FILTER_BY_STATE_VALID -> {
                            attributes.expiryDate?.isValid() == true
                                    || attributes.expiryDate == null
                        }

                        DocumentFilterIds.FILTER_BY_STATE_EXPIRED -> attributes.expiryDate?.isExpired() == true
=======
                        FilterIds.FILTER_BY_STATE_VALID -> {
                            (attributes.expiryDate?.isValid() == true
                                    || attributes.expiryDate == null)
                                    && attributes.isRevoked == false
                        }

                        FilterIds.FILTER_BY_STATE_EXPIRED -> attributes.expiryDate?.isExpired() == true
                        FilterIds.FILTER_BY_STATE_REVOKED -> attributes.isRevoked
>>>>>>> 3833bcf0
                        else -> true
                    }
                }
            )
        ),
        sortOrder = SortOrder.Ascending(isDefault = true)
    )

    private fun addDocumentCategoryFilter(documents: FilterableList): List<FilterItem> {
        return documents.items
            .distinctBy { (it.attributes as DocumentsFilterableAttributes).category }
            .map { filterableItem ->
                with(filterableItem.attributes as DocumentsFilterableAttributes) {
                    FilterItem(
                        id = category.id.toString(),
                        name = resourceProvider.getString(category.stringResId),
                        selected = true,
                        isDefault = true
                    )
                }
            }
    }

    private fun addRevokedDocumentFilter(
        documents: FilterableList,
        filtersList: MutableList<FilterItem>
    ): List<FilterItem> {
        val updatedFilters = documents.items
            .distinctBy { (it.attributes as DocumentsFilterableAttributes).isRevoked }
            .map { filterableItem ->
                with(filterableItem.attributes as DocumentsFilterableAttributes) {
                    FilterItem(
                        id = FilterIds.FILTER_BY_STATE_REVOKED,
                        name = resourceProvider.getString(R.string.documents_screen_filters_filter_by_state_revoked),
                        selected = true,
                        isDefault = true,
                    )
                }
            }

        filtersList.addAll(updatedFilters)

        return filtersList
    }

    private fun addIssuerFilter(documents: FilterableList): List<FilterItem> {
        return documents.items
            .distinctBy { (it.attributes as DocumentsFilterableAttributes).issuer }
            .mapNotNull { filterableItem ->
                with(filterableItem.attributes as DocumentsFilterableAttributes) {
                    if (issuer != null) {
                        FilterItem(
                            id = issuer,
                            name = issuer,
                            selected = true,
                            isDefault = true,
                        )
                    } else {
                        null
                    }
                }
            }
    }

}<|MERGE_RESOLUTION|>--- conflicted
+++ resolved
@@ -575,7 +575,7 @@
                         )
                     }
 
-                    FilterIds.FILTER_BY_STATE_GROUP_ID -> {
+                    DocumentFilterIds.FILTER_BY_STATE_GROUP_ID -> {
                         filterGroup as FilterGroup.MultipleSelectionFilterGroup<*>
                         filterGroup.copy(
                             filters = addRevokedDocumentFilter(
@@ -714,23 +714,13 @@
                 ),
                 filterableAction = FilterMultipleAction<DocumentsFilterableAttributes> { attributes, filter ->
                     when (filter.id) {
-<<<<<<< HEAD
-                        DocumentFilterIds.FILTER_BY_STATE_VALID -> {
-                            attributes.expiryDate?.isValid() == true
-                                    || attributes.expiryDate == null
-                        }
-
-                        DocumentFilterIds.FILTER_BY_STATE_EXPIRED -> attributes.expiryDate?.isExpired() == true
-=======
-                        FilterIds.FILTER_BY_STATE_VALID -> {
+                            DocumentFilterIds.FILTER_BY_STATE_VALID -> {
                             (attributes.expiryDate?.isValid() == true
                                     || attributes.expiryDate == null)
                                     && attributes.isRevoked == false
                         }
-
-                        FilterIds.FILTER_BY_STATE_EXPIRED -> attributes.expiryDate?.isExpired() == true
-                        FilterIds.FILTER_BY_STATE_REVOKED -> attributes.isRevoked
->>>>>>> 3833bcf0
+                        DocumentFilterIds.FILTER_BY_STATE_EXPIRED -> attributes.expiryDate?.isExpired() == true
+                        DocumentFilterIds.FILTER_BY_STATE_REVOKED -> attributes.isRevoked
                         else -> true
                     }
                 }
