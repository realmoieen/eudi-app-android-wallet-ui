--- conflicted
+++ resolved
@@ -246,36 +246,6 @@
             )
             VSpacer.Large()
         }
-<<<<<<< HEAD
-        items(state.documentsUi) { documentItem ->
-            WrapListItem(
-                item = documentItem.uiData,
-                onItemClick = if (documentItem.uiData.itemId.isBlank()) {
-                    null
-                } else {
-                    if (documentItem.documentIssuanceState == DocumentUiIssuanceState.Pending
-                        || documentItem.documentIssuanceState == DocumentUiIssuanceState.Failed
-                    ) {
-                        {
-                            onEventSend(
-                                Event.BottomSheet.DeferredDocument.DeferredNotReadyYet.DocumentSelected(
-                                    documentId = documentItem.uiData.itemId
-                                )
-                            )
-                        }
-                    } else {
-                        {
-                            onEventSend(Event.GoToDocumentDetails(documentItem.uiData.itemId))
-                        }
-                    }
-                },
-                supportingTextColor = when (documentItem.documentIssuanceState) {
-                    DocumentUiIssuanceState.Issued -> null
-                    DocumentUiIssuanceState.Pending -> MaterialTheme.colorScheme.warning
-                    DocumentUiIssuanceState.Failed -> MaterialTheme.colorScheme.error
-                    DocumentUiIssuanceState.Expired -> MaterialTheme.colorScheme.error
-                }
-=======
 
         itemsIndexed(items = state.groups) { index, (documentCategory, documents) ->
             DocumentCategory(
@@ -283,7 +253,6 @@
                 category = documentCategory,
                 documents = documents,
                 onEventSend = onEventSend
->>>>>>> d16f99dc
             )
 
             if (index != state.groups.lastIndex) {
