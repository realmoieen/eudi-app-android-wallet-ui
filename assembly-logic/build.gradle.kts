/*
 * Copyright (c) 2023 European Commission
 *
 * Licensed under the EUPL, Version 1.2 or - as soon they will be approved by the European
 * Commission - subsequent versions of the EUPL (the "Licence"); You may not use this work
 * except in compliance with the Licence.
 *
 * You may obtain a copy of the Licence at:
 * https://joinup.ec.europa.eu/software/page/eupl
 *
 * Unless required by applicable law or agreed to in writing, software distributed under
 * the Licence is distributed on an "AS IS" basis, WITHOUT WARRANTIES OR CONDITIONS OF
 * ANY KIND, either express or implied. See the Licence for the specific language
 * governing permissions and limitations under the Licence.
 */

import eu.europa.ec.euidi.koverrules.KoverExclusionRules

plugins {
    id("eudi.android.library")
    id("eudi.android.library.compose")
}

android {
    namespace = "eu.europa.ec.assemblylogic"

    defaultConfig {
        // App name
        manifestPlaceholders["appName"] = "EUDI Wallet"
    }
}

dependencies {

    // Logic Modules
    api(project(":resources-logic"))
    api(project(":business-logic"))
    api(project(":ui-logic"))
    api(project(":network-logic"))
    api(project(":analytics-logic"))

    // Feature Modules
    api(project(":common-feature"))
    api(project(":startup-feature"))
    api(project(":login-feature"))
    api(project(":dashboard-feature"))
    api(project(":presentation-feature"))
    api(project(":proximity-feature"))
    api(project(":issuance-feature"))

    // Test Cover Report
<<<<<<< HEAD
    kover(project(":business-logic"))
    kover(project(":ui-logic"))
    kover(project(":network-logic"))
    kover(project(":common-feature"))
    kover(project(":startup-feature"))
    kover(project(":login-feature"))
    kover(project(":dashboard-feature"))
    kover(project(":presentation-feature"))
    kover(project(":proximity-feature"))
    kover(project(":issuance-feature"))
=======
    kover(project(":business-logic")) {
        koverReport.filters {
            excludes {
                classes(
                    KoverExclusionRules.BusinessLogic.classes
                )
                packages(
                    KoverExclusionRules.BusinessLogic.packages
                )
            }
        }
    }
    kover(project(":ui-logic")) {
        koverReport.filters {
            excludes {
                classes(
                    KoverExclusionRules.UiLogic.classes
                )
                packages(
                    KoverExclusionRules.UiLogic.packages
                )
            }
        }
    }
    kover(project(":network-logic")) {
        koverReport.filters {
            excludes {
                classes(
                    KoverExclusionRules.NetworkLogic.classes
                )
                packages(
                    KoverExclusionRules.NetworkLogic.packages
                )
            }
        }
    }
    kover(project(":common-feature")) {
        koverReport.filters {
            excludes {
                classes(
                    KoverExclusionRules.CommonFeature.classes
                )
                packages(
                    KoverExclusionRules.CommonFeature.packages
                )
            }
        }
    }
    kover(project(":startup-feature")) {
        koverReport.filters {
            excludes {
                classes(
                    KoverExclusionRules.StartupFeature.classes
                )
                packages(
                    KoverExclusionRules.StartupFeature.packages
                )
            }
        }
    }
    kover(project(":login-feature")) {
        koverReport.filters {
            excludes {
                classes(
                    KoverExclusionRules.LoginFeature.classes
                )
                packages(
                    KoverExclusionRules.LoginFeature.packages
                )
            }
        }
    }
    kover(project(":dashboard-feature")) {
        koverReport.filters {
            excludes {
                classes(
                    KoverExclusionRules.DashboardFeature.classes
                )
                packages(
                    KoverExclusionRules.DashboardFeature.packages
                )
            }
        }
    }
    kover(project(":presentation-feature")) {
        koverReport.filters {
            excludes {
                classes(
                    KoverExclusionRules.PresentationFeature.classes
                )
                packages(
                    KoverExclusionRules.PresentationFeature.packages
                )
            }
        }
    }
    kover(project(":proximity-feature")) {
        koverReport.filters {
            excludes {
                classes(
                    KoverExclusionRules.ProximityFeature.classes
                )
                packages(
                    KoverExclusionRules.ProximityFeature.packages
                )
            }
        }
    }
    kover(project(":issuance-feature")) {
        koverReport.filters {
            excludes {
                classes(
                    KoverExclusionRules.IssuanceFeature.classes
                )
                packages(
                    KoverExclusionRules.IssuanceFeature.packages
                )
            }
        }
    }
>>>>>>> c7d0b7d1
}

koverReport {
    filters {
        excludes {
            classes(
<<<<<<< HEAD
                "org.koin.ksp.generated.*",
                "eu.europa.ec.assemblylogic.*"
=======
                KoverExclusionRules.AssemblyLogic.classes
            )
            packages(
                KoverExclusionRules.AssemblyLogic.packages
>>>>>>> c7d0b7d1
            )
        }
    }
}<|MERGE_RESOLUTION|>--- conflicted
+++ resolved
@@ -49,18 +49,6 @@
     api(project(":issuance-feature"))
 
     // Test Cover Report
-<<<<<<< HEAD
-    kover(project(":business-logic"))
-    kover(project(":ui-logic"))
-    kover(project(":network-logic"))
-    kover(project(":common-feature"))
-    kover(project(":startup-feature"))
-    kover(project(":login-feature"))
-    kover(project(":dashboard-feature"))
-    kover(project(":presentation-feature"))
-    kover(project(":proximity-feature"))
-    kover(project(":issuance-feature"))
-=======
     kover(project(":business-logic")) {
         koverReport.filters {
             excludes {
@@ -181,22 +169,16 @@
             }
         }
     }
->>>>>>> c7d0b7d1
 }
 
 koverReport {
     filters {
         excludes {
             classes(
-<<<<<<< HEAD
-                "org.koin.ksp.generated.*",
-                "eu.europa.ec.assemblylogic.*"
-=======
                 KoverExclusionRules.AssemblyLogic.classes
             )
             packages(
                 KoverExclusionRules.AssemblyLogic.packages
->>>>>>> c7d0b7d1
             )
         }
     }
