--- conflicted
+++ resolved
@@ -44,13 +44,9 @@
     // Feature Modules
     FeatureCommonModule().module,
     FeatureStartupModule().module,
-<<<<<<< HEAD
     LoginModule().module,
     FeatureDashboardModule().module
-=======
-    FeatureDashboardModule().module,
     FeatureAuthenticationModule().module
->>>>>>> 9d373006
 )
 
 internal fun Application.setupKoin() {
