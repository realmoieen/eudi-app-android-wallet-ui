--- conflicted
+++ resolved
@@ -22,10 +22,7 @@
 import androidx.activity.compose.setContent
 import eu.europa.ec.commonfeature.router.featureCommonGraph
 import eu.europa.ec.dashboardfeature.router.featureDashboardGraph
-<<<<<<< HEAD
 import eu.europa.ec.loginfeature.router.featureLoginGraph
-=======
->>>>>>> 32ac2d72
 import eu.europa.ec.startupfeature.router.featureStartupGraph
 import eu.europa.ec.uilogic.container.EudiComponentActivity
 
@@ -37,13 +34,8 @@
             Content {
                 featureStartupGraph(it)
                 featureCommonGraph(it)
-<<<<<<< HEAD
                 featureLoginGraph(it)
                 featureDashboardGraph(it)
-                featureLoginGraph(it)
-=======
-                featureDashboardGraph(it)
->>>>>>> 32ac2d72
             }
         }
     }
