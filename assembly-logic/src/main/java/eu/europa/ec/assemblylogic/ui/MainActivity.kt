/*
 *
 *  * Copyright (c) 2023 European Commission
 *  *
 *  * Licensed under the Apache License, Version 2.0 (the "License");
 *  * you may not use this file except in compliance with the License.
 *  * You may obtain a copy of the License at
 *  *
 *  *     http://www.apache.org/licenses/LICENSE-2.0
 *  *
 *  * Unless required by applicable law or agreed to in writing, software
 *  * distributed under the License is distributed on an "AS IS" BASIS,
 *  * WITHOUT WARRANTIES OR CONDITIONS OF ANY KIND, either express or implied.
 *  * See the License for the specific language governing permissions and
 *  * limitations under the License.
 *
 */

package eu.europa.ec.assemblylogic.ui

import android.os.Bundle
import androidx.activity.compose.setContent
import eu.europa.ec.commonfeature.router.featureCommonGraph
<<<<<<< HEAD
import eu.europa.ec.loginfeature.router.featureLoginGraph
=======
import eu.europa.ec.dashboardfeature.router.featureDashboardGraph
>>>>>>> 32ac2d72
import eu.europa.ec.startupfeature.router.featureStartupGraph
import eu.europa.ec.uilogic.container.EudiComponentActivity

class MainActivity : EudiComponentActivity() {
    override fun onCreate(savedInstanceState: Bundle?) {
        super.onCreate(savedInstanceState)
        windowFlags()
        setContent {
            Content {
                featureStartupGraph(it)
                featureCommonGraph(it)
<<<<<<< HEAD
                featureLoginGraph(it)
=======
                featureDashboardGraph(it)
>>>>>>> 32ac2d72
            }
        }
    }
}<|MERGE_RESOLUTION|>--- conflicted
+++ resolved
@@ -21,27 +21,22 @@
 import android.os.Bundle
 import androidx.activity.compose.setContent
 import eu.europa.ec.commonfeature.router.featureCommonGraph
-<<<<<<< HEAD
 import eu.europa.ec.loginfeature.router.featureLoginGraph
-=======
 import eu.europa.ec.dashboardfeature.router.featureDashboardGraph
->>>>>>> 32ac2d72
 import eu.europa.ec.startupfeature.router.featureStartupGraph
 import eu.europa.ec.uilogic.container.EudiComponentActivity
 
 class MainActivity : EudiComponentActivity() {
     override fun onCreate(savedInstanceState: Bundle?) {
         super.onCreate(savedInstanceState)
+
         windowFlags()
         setContent {
             Content {
                 featureStartupGraph(it)
                 featureCommonGraph(it)
-<<<<<<< HEAD
                 featureLoginGraph(it)
-=======
                 featureDashboardGraph(it)
->>>>>>> 32ac2d72
             }
         }
     }
