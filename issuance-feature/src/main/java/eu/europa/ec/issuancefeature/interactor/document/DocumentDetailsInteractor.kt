--- conflicted
+++ resolved
@@ -30,6 +30,8 @@
 import eu.europa.ec.eudi.wallet.document.format.MsoMdocFormat
 import eu.europa.ec.eudi.wallet.document.format.SdJwtVcFormat
 import eu.europa.ec.resourceslogic.provider.ResourceProvider
+import eu.europa.ec.storagelogic.controller.BookmarkStorageController
+import eu.europa.ec.storagelogic.model.Bookmark
 import kotlinx.coroutines.flow.Flow
 import kotlinx.coroutines.flow.flow
 import kotlinx.coroutines.flow.map
@@ -57,7 +59,7 @@
 
 sealed class DocumentDetailsInteractorStoreBookmarkPartialState {
     data class Success(
-        val documentId: String
+        val bookmarkId: String
     ) : DocumentDetailsInteractorStoreBookmarkPartialState()
 
     data object Failure : DocumentDetailsInteractorStoreBookmarkPartialState()
@@ -88,6 +90,7 @@
 
 class DocumentDetailsInteractorImpl(
     private val walletCoreDocumentsController: WalletCoreDocumentsController,
+    private val bookmarkStorageController: BookmarkStorageController,
     private val resourceProvider: ResourceProvider
 ) : DocumentDetailsInteractor {
 
@@ -114,13 +117,8 @@
                 val issuerName = safeIssuedDocument.localizedIssuerMetadata(userLocale)?.name
                 val issuerLogo = safeIssuedDocument.localizedIssuerMetadata(userLocale)?.logo
 
-<<<<<<< HEAD
-                val documentIsBookmarked =
-                    walletCoreDocumentsController.isDocumentBookmarked(documentId)
-=======
                 val documentIsBookmarked = bookmarkStorageController.retrieve(documentId) != null
                 val documentIsRevoked = walletCoreDocumentsController.isDocumentRevoked(documentId)
->>>>>>> 3833bcf0
 
                 emit(
                     DocumentDetailsInteractorPartialState.Success(
@@ -196,17 +194,17 @@
             )
         }
 
-    override fun storeBookmark(documentId: DocumentId): Flow<DocumentDetailsInteractorStoreBookmarkPartialState> =
-        flow {
-            walletCoreDocumentsController.storeBookmark(documentId)
-            emit(DocumentDetailsInteractorStoreBookmarkPartialState.Success(documentId))
+    override fun storeBookmark(bookmarkId: DocumentId): Flow<DocumentDetailsInteractorStoreBookmarkPartialState> =
+        flow {
+            bookmarkStorageController.store(Bookmark(identifier = bookmarkId))
+            emit(DocumentDetailsInteractorStoreBookmarkPartialState.Success(bookmarkId = bookmarkId))
         }.safeAsync {
             DocumentDetailsInteractorStoreBookmarkPartialState.Failure
         }
 
-    override fun deleteBookmark(documentId: DocumentId): Flow<DocumentDetailsInteractorDeleteBookmarkPartialState> =
-        flow {
-            walletCoreDocumentsController.deleteBookmark(documentId)
+    override fun deleteBookmark(bookmarkId: DocumentId): Flow<DocumentDetailsInteractorDeleteBookmarkPartialState> =
+        flow {
+            bookmarkStorageController.delete(bookmarkId)
             emit(DocumentDetailsInteractorDeleteBookmarkPartialState.Success)
         }.safeAsync {
             DocumentDetailsInteractorDeleteBookmarkPartialState.Failure
