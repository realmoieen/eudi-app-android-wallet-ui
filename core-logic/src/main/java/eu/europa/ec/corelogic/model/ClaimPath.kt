/*
 * Copyright (c) 2023 European Commission
 *
 * Licensed under the EUPL, Version 1.2 or - as soon they will be approved by the European
 * Commission - subsequent versions of the EUPL (the "Licence"); You may not use this work
 * except in compliance with the Licence.
 *
 * You may obtain a copy of the Licence at:
 * https://joinup.ec.europa.eu/software/page/eupl
 *
 * Unless required by applicable law or agreed to in writing, software distributed under
 * the Licence is distributed on an "AS IS" basis, WITHOUT WARRANTIES OR CONDITIONS OF
 * ANY KIND, either express or implied. See the Licence for the specific language
 * governing permissions and limitations under the Licence.
 */

package eu.europa.ec.corelogic.model

data class ClaimPath(val value: List<String>) {

    companion object {
        const val PATH_SEPARATOR = ","

        fun toElementIdentifier(itemId: String): String {
            return itemId
                .split(PATH_SEPARATOR)
                .drop(1)
                .first()
        }

        fun toSdJwtVcPath(itemId: String): List<String> {
            return itemId
                .split(PATH_SEPARATOR)
                .drop(1)
        }

<<<<<<< HEAD
        fun List<String>.toClaimPath(): ClaimPath {
            return ClaimPath(value = this)
=======
        /**
         * Checks whether this [ClaimPath] is a prefix of another [ClaimPath].
         *
         * A prefix match means that all elements of this path must appear in the same order
         * and at the beginning of the [other] path. This allows partial matches useful in scenarios
         * where the verifier requests a parent claim (e.g., `"address"`) and the wallet contains
         * deeper nested claims (e.g., `"address.street"`, `"address.city"`).
         *
         * Examples:
         * ```
         * ClaimPath(listOf("address")).isPrefixOf(ClaimPath(listOf("address", "city"))) == true
         * ClaimPath(listOf("claim1", "a")).isPrefixOf(ClaimPath(listOf("claim1", "a", "b"))) == true
         * ClaimPath(listOf("name")).isPrefixOf(ClaimPath(listOf("name_birth"))) == false
         * ```
         *
         * @param other The [ClaimPath] to compare against.
         * @return `true` if this path is a prefix of [other]; `false` otherwise.
         */
        fun ClaimPath.isPrefixOf(other: ClaimPath): Boolean {
            return this.value.size <= other.value.size &&
                    this.value.zip(other.value).all { (a, b) -> a == b }
>>>>>>> ec419747
        }
    }

    val joined: String
        get() = value.joinToString(PATH_SEPARATOR)

    fun toId(docId: String): String =
        (listOf(docId) + value).joinToString(separator = PATH_SEPARATOR)
}<|MERGE_RESOLUTION|>--- conflicted
+++ resolved
@@ -34,10 +34,10 @@
                 .drop(1)
         }
 
-<<<<<<< HEAD
         fun List<String>.toClaimPath(): ClaimPath {
             return ClaimPath(value = this)
-=======
+        }
+
         /**
          * Checks whether this [ClaimPath] is a prefix of another [ClaimPath].
          *
@@ -59,7 +59,6 @@
         fun ClaimPath.isPrefixOf(other: ClaimPath): Boolean {
             return this.value.size <= other.value.size &&
                     this.value.zip(other.value).all { (a, b) -> a == b }
->>>>>>> ec419747
         }
     }
 
