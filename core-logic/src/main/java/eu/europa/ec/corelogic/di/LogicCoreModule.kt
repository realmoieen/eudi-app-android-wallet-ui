--- conflicted
+++ resolved
@@ -28,12 +28,9 @@
 import eu.europa.ec.corelogic.controller.WalletCoreTransactionLogControllerImpl
 import eu.europa.ec.eudi.wallet.EudiWallet
 import eu.europa.ec.resourceslogic.provider.ResourceProvider
-<<<<<<< HEAD
 import eu.europa.ec.storagelogic.controller.BookmarkStorageController
 import eu.europa.ec.storagelogic.controller.TransactionLogStorageController
-=======
 import eu.europa.ec.storagelogic.controller.RevokedDocumentsStorageController
->>>>>>> 3833bcf0
 import org.koin.core.annotation.ComponentScan
 import org.koin.core.annotation.Factory
 import org.koin.core.annotation.Module
@@ -79,23 +76,17 @@
     resourceProvider: ResourceProvider,
     eudiWallet: EudiWallet,
     walletCoreConfig: WalletCoreConfig,
-<<<<<<< HEAD
     transactionLogStorageController: TransactionLogStorageController,
     bookmarkStorageController: BookmarkStorageController
-=======
     revokedDocumentsStorageController: RevokedDocumentsStorageController
->>>>>>> 3833bcf0
 ): WalletCoreDocumentsController =
     WalletCoreDocumentsControllerImpl(
         resourceProvider,
         eudiWallet,
         walletCoreConfig,
-<<<<<<< HEAD
         transactionLogStorageController,
         bookmarkStorageController
-=======
         revokedDocumentsStorageController
->>>>>>> 3833bcf0
     )
 
 /**
