--- conflicted
+++ resolved
@@ -50,13 +50,10 @@
 import eu.europa.ec.eudi.wallet.issue.openid4vci.OpenId4VciManager
 import eu.europa.ec.resourceslogic.R
 import eu.europa.ec.resourceslogic.provider.ResourceProvider
-<<<<<<< HEAD
 import eu.europa.ec.storagelogic.controller.BookmarkStorageController
 import eu.europa.ec.storagelogic.controller.TransactionLogStorageController
 import eu.europa.ec.storagelogic.model.Bookmark
-=======
 import eu.europa.ec.storagelogic.controller.RevokedDocumentsStorageController
->>>>>>> 3833bcf0
 import kotlinx.coroutines.CoroutineDispatcher
 import kotlinx.coroutines.Dispatchers
 import kotlinx.coroutines.channels.ProducerScope
@@ -184,7 +181,12 @@
 
     fun getAllDocumentCategories(): DocumentCategories
 
-<<<<<<< HEAD
+    suspend fun getRevokedDocumentIds(): List<String>
+
+    suspend fun isDocumentRevoked(id: String): Boolean
+
+    suspend fun resolveDocumentStatus(document: IssuedDocument): Result<Status>
+
     suspend fun getTransactionLogs(): List<TransactionLogData>
 
     suspend fun getTransactionLog(id: String): TransactionLogData?
@@ -194,25 +196,15 @@
     suspend fun storeBookmark(bookmarkId: DocumentId)
 
     suspend fun deleteBookmark(bookmarkId: DocumentId)
-=======
-    suspend fun getRevokedDocumentIds(): List<String>
-
-    suspend fun isDocumentRevoked(id: String): Boolean
-
-    suspend fun resolveDocumentStatus(document: IssuedDocument): Result<Status>
->>>>>>> 3833bcf0
 }
 
 class WalletCoreDocumentsControllerImpl(
     private val resourceProvider: ResourceProvider,
     private val eudiWallet: EudiWallet,
     private val walletCoreConfig: WalletCoreConfig,
-<<<<<<< HEAD
     private val transactionLogStorageController: TransactionLogStorageController,
     private val bookmarkStorageController: BookmarkStorageController,
-=======
     private val revokedDocumentsStorageController: RevokedDocumentsStorageController,
->>>>>>> 3833bcf0
     private val dispatcher: CoroutineDispatcher = Dispatchers.IO
 ) : WalletCoreDocumentsController {
 
@@ -551,7 +543,6 @@
         return walletCoreConfig.documentCategories
     }
 
-<<<<<<< HEAD
     override suspend fun getTransactionLogs(): List<TransactionLogData> =
         withContext(dispatcher) {
             transactionLogStorageController.retrieveAll()
@@ -574,7 +565,7 @@
 
     override suspend fun deleteBookmark(bookmarkId: DocumentId) =
         bookmarkStorageController.delete(bookmarkId)
-=======
+
     override suspend fun getRevokedDocumentIds(): List<String> =
         revokedDocumentsStorageController.retrieveAll().map { it.identifier }
 
@@ -583,7 +574,6 @@
 
     override suspend fun resolveDocumentStatus(document: IssuedDocument): Result<Status> =
         eudiWallet.resolveStatus(document)
->>>>>>> 3833bcf0
 
     private fun issueDocumentWithOpenId4VCI(configId: String): Flow<IssueDocumentsPartialState> =
         callbackFlow {
