--- conflicted
+++ resolved
@@ -204,23 +204,10 @@
                             ?: id.value
 
                         val isPid: Boolean = when (config) {
-                            is MsoMdocCredential ->
-                                config.docType.toDocumentIdentifier() == DocumentIdentifier.MdocPid
-
-<<<<<<< HEAD
-                            is SdJwtVcCredential ->
-                                config.type.toDocumentIdentifier() == DocumentIdentifier.SdJwtPid
-=======
-                val isPid: Boolean = when (config) {
-                    is MsoMdocCredential -> config.docType.toDocumentIdentifier() == DocumentIdentifier.MdocPid
-                    // TODO: Re-activate once SD-JWT PID Rule book is in place in ARF.
-                    //is SdJwtVcCredential -> config.type.toDocumentIdentifier() == DocumentIdentifier.SdJwtPid
-                    else -> false
-                }
->>>>>>> 318b670c
-
-                            else ->
-                                false
+                            is MsoMdocCredential -> config.docType.toDocumentIdentifier() == DocumentIdentifier.MdocPid
+                            // TODO: Re-activate once SD-JWT PID Rule book is in place in ARF.
+                            //is SdJwtVcCredential -> config.type.toDocumentIdentifier() == DocumentIdentifier.SdJwtPid
+                            else -> false
                         }
 
                         ScopedDocument(
