--- conflicted
+++ resolved
@@ -57,29 +57,6 @@
         shape = shape,
         colors = colors,
     ) {
-<<<<<<< HEAD
-        Column(
-            modifier = Modifier.fillMaxWidth(),
-        ) {
-            items.forEachIndexed { index, item ->
-                val itemModifier = Modifier.padding(
-                    top = if (index == 0) SPACING_SMALL.dp else 0.dp,
-                    bottom = if (index == items.lastIndex) SPACING_SMALL.dp else 0.dp,
-                )
-                val overlineTextStyle = MaterialTheme.typography.labelMedium.copy(
-                    MaterialTheme.colorScheme.onSurfaceVariant
-                )
-
-                ListItem(
-                    item = item,
-                    onItemClick = onItemClick,
-                    modifier = itemModifier,
-                    hideSensitiveContent = hideSensitiveContent,
-                    mainContentVerticalPadding = mainContentVerticalPadding,
-                    clickableAreas = clickableAreas ?: listOf(ClickableArea.ENTIRE_ROW),
-                    overlineTextStyle = overlineTextStyle,
-                )
-=======
         items.forEachIndexed { index, item ->
             val itemModifier = Modifier
                 .fillMaxWidth()
@@ -99,9 +76,12 @@
                         shape = RectangleShape,
                     )
                 }
->>>>>>> e5dca98a
 
                 is ExpandableListItem.SingleListItemData -> {
+                    val overlineTextStyle = MaterialTheme.typography.labelMedium.copy(
+                        MaterialTheme.colorScheme.onSurfaceVariant
+                    )
+
                     WrapListItem(
                         modifier = itemModifier,
                         item = item.header,
@@ -110,6 +90,7 @@
                         hideSensitiveContent = hideSensitiveContent,
                         mainContentVerticalPadding = mainContentVerticalPadding,
                         clickableAreas = clickableAreas,
+                        overlineTextStyle = overlineTextStyle,
                     )
                 }
             }
