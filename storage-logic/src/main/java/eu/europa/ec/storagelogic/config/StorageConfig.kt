/*
 * Copyright (c) 2023 European Commission
 *
 * Licensed under the EUPL, Version 1.2 or - as soon they will be approved by the European
 * Commission - subsequent versions of the EUPL (the "Licence"); You may not use this work
 * except in compliance with the Licence.
 *
 * You may obtain a copy of the Licence at:
 * https://joinup.ec.europa.eu/software/page/eupl
 *
 * Unless required by applicable law or agreed to in writing, software distributed under
 * the Licence is distributed on an "AS IS" basis, WITHOUT WARRANTIES OR CONDITIONS OF
 * ANY KIND, either express or implied. See the Licence for the specific language
 * governing permissions and limitations under the Licence.
 */

package eu.europa.ec.storagelogic.config

import eu.europa.ec.businesslogic.controller.storage.PrefKeys
import eu.europa.ec.businesslogic.extension.encodeToPemBase64String
import eu.europa.ec.storagelogic.model.RealmBookmark
<<<<<<< HEAD
import eu.europa.ec.storagelogic.model.RealmTransactionLog
=======
import eu.europa.ec.storagelogic.model.RealmRevokedDocument
>>>>>>> 3833bcf0
import io.realm.kotlin.Realm
import io.realm.kotlin.RealmConfiguration
import java.security.SecureRandom

interface StorageConfig {
    val storageName: String
    val storageVersion: Long
    val realmConfiguration: RealmConfiguration
}

class StorageConfigImpl(
    private val prefKeys: PrefKeys,
) : StorageConfig {

    override val storageName: String
        get() = "eudi.app.wallet.storage"

    override val storageVersion: Long
        get() = 1L
    override val realmConfiguration: RealmConfiguration
        get() = RealmConfiguration.Builder(
            schema = setOf(
                RealmBookmark::class,
<<<<<<< HEAD
                RealmTransactionLog::class
=======
                RealmRevokedDocument::class
>>>>>>> 3833bcf0
            )
        )
            .name(storageName)
            .schemaVersion(storageVersion)
            .encryptionKey(retrieveOrGenerateStorageKey())
            .deleteRealmIfMigrationNeeded()
            .build()

    private fun retrieveOrGenerateStorageKey(): ByteArray {
        val storedKey = prefKeys.getStorageKey()
        if (storedKey != null) {
            return storedKey
        }
        val key = ByteArray(Realm.ENCRYPTION_KEY_LENGTH)
        SecureRandom().nextBytes(key)
        prefKeys.setStorageKey(key.encodeToPemBase64String().orEmpty())
        return key
    }
}<|MERGE_RESOLUTION|>--- conflicted
+++ resolved
@@ -19,11 +19,8 @@
 import eu.europa.ec.businesslogic.controller.storage.PrefKeys
 import eu.europa.ec.businesslogic.extension.encodeToPemBase64String
 import eu.europa.ec.storagelogic.model.RealmBookmark
-<<<<<<< HEAD
 import eu.europa.ec.storagelogic.model.RealmTransactionLog
-=======
 import eu.europa.ec.storagelogic.model.RealmRevokedDocument
->>>>>>> 3833bcf0
 import io.realm.kotlin.Realm
 import io.realm.kotlin.RealmConfiguration
 import java.security.SecureRandom
@@ -47,11 +44,8 @@
         get() = RealmConfiguration.Builder(
             schema = setOf(
                 RealmBookmark::class,
-<<<<<<< HEAD
-                RealmTransactionLog::class
-=======
+                RealmTransactionLog::class,
                 RealmRevokedDocument::class
->>>>>>> 3833bcf0
             )
         )
             .name(storageName)
